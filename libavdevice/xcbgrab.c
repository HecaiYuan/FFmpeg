--- conflicted
+++ resolved
@@ -613,25 +613,14 @@
         sscanf(s->filename, "+%d,%d", &c->x, &c->y);
     }
 
-<<<<<<< HEAD
     c->conn = xcb_connect(display_name[0] ? display_name : NULL, &screen_num);
     av_freep(&display_name);
 
     if ((ret = xcb_connection_has_error(c->conn))) {
         av_log(s, AV_LOG_ERROR, "Cannot open display %s, error %d.\n",
                s->filename[0] ? s->filename : "default", ret);
-=======
-    if ((ret = xcb_connection_has_error(c->conn))) {
-        av_log(s, AV_LOG_ERROR, "Cannot open display %s, error %d.\n",
-               s->filename[0] ? host : "default", ret);
-        if (opts)
-            av_freep(&host);
->>>>>>> 5f5b78ac
         return AVERROR(EIO);
     }
-
-    if (opts)
-        av_freep(&host);
 
     setup = xcb_get_setup(c->conn);
 
