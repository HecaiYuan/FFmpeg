/*
 * Copyright (c) 2007 Bobby Bingham
 *
 * This file is part of FFmpeg.
 *
 * FFmpeg is free software; you can redistribute it and/or
 * modify it under the terms of the GNU Lesser General Public
 * License as published by the Free Software Foundation; either
 * version 2.1 of the License, or (at your option) any later version.
 *
 * FFmpeg is distributed in the hope that it will be useful,
 * but WITHOUT ANY WARRANTY; without even the implied warranty of
 * MERCHANTABILITY or FITNESS FOR A PARTICULAR PURPOSE.  See the GNU
 * Lesser General Public License for more details.
 *
 * You should have received a copy of the GNU Lesser General Public
 * License along with FFmpeg; if not, write to the Free Software
 * Foundation, Inc., 51 Franklin Street, Fifth Floor, Boston, MA 02110-1301 USA
 */

/**
 * @file
 * scale video filter
 */

#include "avfilter.h"
#include "formats.h"
#include "internal.h"
#include "video.h"
#include "libavutil/avstring.h"
#include "libavutil/eval.h"
#include "libavutil/mathematics.h"
#include "libavutil/opt.h"
#include "libavutil/pixdesc.h"
#include "libavutil/imgutils.h"
#include "libavutil/avassert.h"
#include "libswscale/swscale.h"

static const char *const var_names[] = {
    "in_w",   "iw",
    "in_h",   "ih",
    "out_w",  "ow",
    "out_h",  "oh",
    "a",
    "sar",
    "dar",
    "hsub",
    "vsub",
    NULL
};

enum var_name {
    VAR_IN_W,   VAR_IW,
    VAR_IN_H,   VAR_IH,
    VAR_OUT_W,  VAR_OW,
    VAR_OUT_H,  VAR_OH,
    VAR_A,
    VAR_SAR,
    VAR_DAR,
    VAR_HSUB,
    VAR_VSUB,
    VARS_NB
};

typedef struct {
    struct SwsContext *sws;     ///< software scaler context
    struct SwsContext *isws[2]; ///< software scaler context for interlaced material

    /**
     * New dimensions. Special values are:
     *   0 = original width/height
     *  -1 = keep original aspect
     */
    int w, h;
    unsigned int flags;         ///sws flags

    int hsub, vsub;             ///< chroma subsampling
    int slice_y;                ///< top of current output slice
    int input_is_pal;           ///< set to 1 if the input format is paletted
    int output_is_pal;          ///< set to 1 if the output format is paletted
    int interlaced;

    char w_expr[256];           ///< width  expression string
    char h_expr[256];           ///< height expression string
} ScaleContext;

static av_cold int init(AVFilterContext *ctx, const char *args)
{
    ScaleContext *scale = ctx->priv;
    const char *p;

    av_strlcpy(scale->w_expr, "iw", sizeof(scale->w_expr));
    av_strlcpy(scale->h_expr, "ih", sizeof(scale->h_expr));

    scale->flags = SWS_BILINEAR;
    if (args) {
        sscanf(args, "%255[^:]:%255[^:]", scale->w_expr, scale->h_expr);
        p = strstr(args,"flags=");
        if (p) {
            const AVClass *class = sws_get_class();
            const AVOption    *o = av_opt_find(&class, "sws_flags", NULL, 0,
                                               AV_OPT_SEARCH_FAKE_OBJ);
            int ret = av_opt_eval_flags(&class, o, p + 6, &scale->flags);

            if (ret < 0)
                return ret;
        }
        if(strstr(args,"interl=1")){
            scale->interlaced=1;
        }else if(strstr(args,"interl=-1"))
            scale->interlaced=-1;
    }

    return 0;
}

static av_cold void uninit(AVFilterContext *ctx)
{
    ScaleContext *scale = ctx->priv;
    sws_freeContext(scale->sws);
    sws_freeContext(scale->isws[0]);
    sws_freeContext(scale->isws[1]);
    scale->sws = NULL;
}

static int query_formats(AVFilterContext *ctx)
{
    AVFilterFormats *formats;
    enum PixelFormat pix_fmt;
    int ret;

    if (ctx->inputs[0]) {
        formats = NULL;
        for (pix_fmt = 0; pix_fmt < PIX_FMT_NB; pix_fmt++)
            if (   sws_isSupportedInput(pix_fmt)
                && (ret = ff_add_format(&formats, pix_fmt)) < 0) {
                ff_formats_unref(&formats);
                return ret;
            }
        ff_formats_ref(formats, &ctx->inputs[0]->out_formats);
    }
    if (ctx->outputs[0]) {
        formats = NULL;
        for (pix_fmt = 0; pix_fmt < PIX_FMT_NB; pix_fmt++)
            if (   (sws_isSupportedOutput(pix_fmt) || pix_fmt == PIX_FMT_PAL8)
                && (ret = ff_add_format(&formats, pix_fmt)) < 0) {
                ff_formats_unref(&formats);
                return ret;
            }
        ff_formats_ref(formats, &ctx->outputs[0]->in_formats);
    }

    return 0;
}

static int config_props(AVFilterLink *outlink)
{
    AVFilterContext *ctx = outlink->src;
    AVFilterLink *inlink = outlink->src->inputs[0];
    enum PixelFormat outfmt = outlink->format;
    ScaleContext *scale = ctx->priv;
    int64_t w, h;
    double var_values[VARS_NB], res;
    char *expr;
    int ret;

    var_values[VAR_IN_W]  = var_values[VAR_IW] = inlink->w;
    var_values[VAR_IN_H]  = var_values[VAR_IH] = inlink->h;
    var_values[VAR_OUT_W] = var_values[VAR_OW] = NAN;
    var_values[VAR_OUT_H] = var_values[VAR_OH] = NAN;
    var_values[VAR_A]     = (float) inlink->w / inlink->h;
    var_values[VAR_SAR]   = inlink->sample_aspect_ratio.num ?
        (float) inlink->sample_aspect_ratio.num / inlink->sample_aspect_ratio.den : 1;
    var_values[VAR_DAR]   = var_values[VAR_A] * var_values[VAR_SAR];
    var_values[VAR_HSUB]  = 1<<av_pix_fmt_descriptors[inlink->format].log2_chroma_w;
    var_values[VAR_VSUB]  = 1<<av_pix_fmt_descriptors[inlink->format].log2_chroma_h;

    /* evaluate width and height */
    av_expr_parse_and_eval(&res, (expr = scale->w_expr),
                           var_names, var_values,
                           NULL, NULL, NULL, NULL, NULL, 0, ctx);
    scale->w = var_values[VAR_OUT_W] = var_values[VAR_OW] = res;
    if ((ret = av_expr_parse_and_eval(&res, (expr = scale->h_expr),
                                      var_names, var_values,
                                      NULL, NULL, NULL, NULL, NULL, 0, ctx)) < 0)
        goto fail;
    scale->h = var_values[VAR_OUT_H] = var_values[VAR_OH] = res;
    /* evaluate again the width, as it may depend on the output height */
    if ((ret = av_expr_parse_and_eval(&res, (expr = scale->w_expr),
                                      var_names, var_values,
                                      NULL, NULL, NULL, NULL, NULL, 0, ctx)) < 0)
        goto fail;
    scale->w = res;

    w = scale->w;
    h = scale->h;

    /* sanity check params */
    if (w <  -1 || h <  -1) {
        av_log(ctx, AV_LOG_ERROR, "Size values less than -1 are not acceptable.\n");
        return AVERROR(EINVAL);
    }
    if (w == -1 && h == -1)
        scale->w = scale->h = 0;

    if (!(w = scale->w))
        w = inlink->w;
    if (!(h = scale->h))
        h = inlink->h;
    if (w == -1)
        w = av_rescale(h, inlink->w, inlink->h);
    if (h == -1)
        h = av_rescale(w, inlink->h, inlink->w);

    if (w > INT_MAX || h > INT_MAX ||
        (h * inlink->w) > INT_MAX  ||
        (w * inlink->h) > INT_MAX)
        av_log(ctx, AV_LOG_ERROR, "Rescaled value for width or height is too big.\n");

    outlink->w = w;
    outlink->h = h;

    /* TODO: make algorithm configurable */

    scale->input_is_pal = av_pix_fmt_descriptors[inlink->format].flags & PIX_FMT_PAL ||
                          av_pix_fmt_descriptors[inlink->format].flags & PIX_FMT_PSEUDOPAL;
    if (outfmt == PIX_FMT_PAL8) outfmt = PIX_FMT_BGR8;
    scale->output_is_pal = av_pix_fmt_descriptors[outfmt].flags & PIX_FMT_PAL ||
                           av_pix_fmt_descriptors[outfmt].flags & PIX_FMT_PSEUDOPAL;

    if (scale->sws)
        sws_freeContext(scale->sws);
    if (inlink->w == outlink->w && inlink->h == outlink->h &&
        inlink->format == outlink->format)
        scale->sws = NULL;
    else {
        scale->sws = sws_getContext(inlink ->w, inlink ->h, inlink ->format,
                                    outlink->w, outlink->h, outfmt,
                                    scale->flags, NULL, NULL, NULL);
        if (scale->isws[0])
            sws_freeContext(scale->isws[0]);
        scale->isws[0] = sws_getContext(inlink ->w, inlink ->h/2, inlink ->format,
                                        outlink->w, outlink->h/2, outfmt,
                                        scale->flags, NULL, NULL, NULL);
        if (scale->isws[1])
            sws_freeContext(scale->isws[1]);
        scale->isws[1] = sws_getContext(inlink ->w, inlink ->h/2, inlink ->format,
                                        outlink->w, outlink->h/2, outfmt,
                                        scale->flags, NULL, NULL, NULL);
        if (!scale->sws || !scale->isws[0] || !scale->isws[1])
            return AVERROR(EINVAL);
    }

    if (inlink->sample_aspect_ratio.num){
        outlink->sample_aspect_ratio = av_mul_q((AVRational){outlink->h * inlink->w, outlink->w * inlink->h}, inlink->sample_aspect_ratio);
    } else
        outlink->sample_aspect_ratio = inlink->sample_aspect_ratio;

    av_log(ctx, AV_LOG_VERBOSE, "w:%d h:%d fmt:%s sar:%d/%d -> w:%d h:%d fmt:%s sar:%d/%d flags:0x%0x\n",
           inlink ->w, inlink ->h, av_pix_fmt_descriptors[ inlink->format].name,
           inlink->sample_aspect_ratio.num, inlink->sample_aspect_ratio.den,
           outlink->w, outlink->h, av_pix_fmt_descriptors[outlink->format].name,
           outlink->sample_aspect_ratio.num, outlink->sample_aspect_ratio.den,
           scale->flags);
    return 0;

fail:
    av_log(NULL, AV_LOG_ERROR,
           "Error when evaluating the expression '%s'.\n"
           "Maybe the expression for out_w:'%s' or for out_h:'%s' is self-referencing.\n",
           expr, scale->w_expr, scale->h_expr);
    return ret;
}

static int start_frame(AVFilterLink *link, AVFilterBufferRef *picref)
{
    ScaleContext *scale = link->dst->priv;
    AVFilterLink *outlink = link->dst->outputs[0];
    AVFilterBufferRef *outpicref, *for_next_filter;
    int ret = 0;

    if(   picref->video->w != link->w
       || picref->video->h != link->h
       || picref->format   != link->format) {
        int ret;
        snprintf(scale->w_expr, sizeof(scale->w_expr)-1, "%d", outlink->w);
        snprintf(scale->h_expr, sizeof(scale->h_expr)-1, "%d", outlink->h);

        link->dst->inputs[0]->format = picref->format;
        link->dst->inputs[0]->w      = picref->video->w;
        link->dst->inputs[0]->h      = picref->video->h;

        if ((ret = config_props(outlink)) < 0)
            av_assert0(0); //what to do here ?
    }


    if (!scale->sws) {
        outpicref = avfilter_ref_buffer(picref, ~0);
        if (!outpicref)
            return AVERROR(ENOMEM);
        return ff_start_frame(outlink, outpicref);
    }

    scale->hsub = av_pix_fmt_descriptors[link->format].log2_chroma_w;
    scale->vsub = av_pix_fmt_descriptors[link->format].log2_chroma_h;

<<<<<<< HEAD
    outpicref = ff_get_video_buffer(outlink, AV_PERM_WRITE|AV_PERM_ALIGN, outlink->w, outlink->h);
=======
    outpicref = ff_get_video_buffer(outlink, AV_PERM_WRITE, outlink->w, outlink->h);
    if (!outpicref)
        return AVERROR(ENOMEM);

>>>>>>> df53a4a7
    avfilter_copy_buffer_ref_props(outpicref, picref);
    outpicref->video->w = outlink->w;
    outpicref->video->h = outlink->h;

<<<<<<< HEAD
    outlink->out_buf = outpicref;
    if(scale->output_is_pal)
        ff_set_systematic_pal2(outpicref->data[1], outlink->format == PIX_FMT_PAL8 ? PIX_FMT_BGR8 : outlink->format);
=======
>>>>>>> df53a4a7

    av_reduce(&outpicref->video->sample_aspect_ratio.num, &outpicref->video->sample_aspect_ratio.den,
              (int64_t)picref->video->sample_aspect_ratio.num * outlink->h * link->w,
              (int64_t)picref->video->sample_aspect_ratio.den * outlink->w * link->h,
              INT_MAX);

    scale->slice_y = 0;
    for_next_filter = avfilter_ref_buffer(outpicref, ~0);
    if (for_next_filter)
        ret = ff_start_frame(outlink, for_next_filter);
    else
        ret = AVERROR(ENOMEM);

    if (ret < 0) {
        avfilter_unref_bufferp(&outpicref);
        return ret;
    }

    outlink->out_buf = outpicref;
    return 0;
}

<<<<<<< HEAD
static int scale_slice(AVFilterLink *link, struct SwsContext *sws, int y, int h, int mul, int field)
{
    ScaleContext *scale = link->dst->priv;
    AVFilterBufferRef *cur_pic = link->cur_buf;
    AVFilterBufferRef *out_buf = link->dst->outputs[0]->out_buf;
    const uint8_t *in[4];
    uint8_t *out[4];
    int in_stride[4],out_stride[4];
    int i;

    for(i=0; i<4; i++){
        int vsub= ((i+1)&2) ? scale->vsub : 0;
         in_stride[i] = cur_pic->linesize[i] * mul;
        out_stride[i] = out_buf->linesize[i] * mul;
         in[i] = cur_pic->data[i] + ((y>>vsub)+field) * cur_pic->linesize[i];
        out[i] = out_buf->data[i] +            field  * out_buf->linesize[i];
    }
    if(scale->input_is_pal)
         in[1] = cur_pic->data[1];
    if(scale->output_is_pal)
        out[1] = out_buf->data[1];

    return sws_scale(sws, in, in_stride, y/mul, h,
                         out,out_stride);
}

static void draw_slice(AVFilterLink *link, int y, int h, int slice_dir)
{
    ScaleContext *scale = link->dst->priv;
    int out_h;
=======
static int draw_slice(AVFilterLink *link, int y, int h, int slice_dir)
{
    ScaleContext *scale = link->dst->priv;
    int out_h, ret;
    AVFilterBufferRef *cur_pic = link->cur_buf;
    const uint8_t *data[4];
>>>>>>> df53a4a7

    if (!scale->sws) {
        return ff_draw_slice(link->dst->outputs[0], y, h, slice_dir);
    }

    if (scale->slice_y == 0 && slice_dir == -1)
        scale->slice_y = link->dst->outputs[0]->h;

    if(scale->interlaced>0 || (scale->interlaced<0 && link->cur_buf->video->interlaced)){
        av_assert0(y%(2<<scale->vsub) == 0);
        out_h = scale_slice(link, scale->isws[0], y, (h+1)/2, 2, 0);
        out_h+= scale_slice(link, scale->isws[1], y,  h   /2, 2, 1);
    }else{
        out_h = scale_slice(link, scale->sws, y, h, 1, 0);
    }

    if (slice_dir == -1)
        scale->slice_y -= out_h;
    ret = ff_draw_slice(link->dst->outputs[0], scale->slice_y, out_h, slice_dir);
    if (slice_dir == 1)
        scale->slice_y += out_h;
    return ret;
}

AVFilter avfilter_vf_scale = {
    .name      = "scale",
    .description = NULL_IF_CONFIG_SMALL("Scale the input video to width:height size and/or convert the image format."),

    .init      = init,
    .uninit    = uninit,

    .query_formats = query_formats,

    .priv_size = sizeof(ScaleContext),

    .inputs    = (const AVFilterPad[]) {{ .name             = "default",
                                          .type             = AVMEDIA_TYPE_VIDEO,
                                          .start_frame      = start_frame,
                                          .draw_slice       = draw_slice,
                                          .min_perms        = AV_PERM_READ, },
                                        { .name = NULL}},
    .outputs   = (const AVFilterPad[]) {{ .name             = "default",
                                          .type             = AVMEDIA_TYPE_VIDEO,
                                          .config_props     = config_props, },
                                        { .name = NULL}},
};<|MERGE_RESOLUTION|>--- conflicted
+++ resolved
@@ -305,24 +305,16 @@
     scale->hsub = av_pix_fmt_descriptors[link->format].log2_chroma_w;
     scale->vsub = av_pix_fmt_descriptors[link->format].log2_chroma_h;
 
-<<<<<<< HEAD
     outpicref = ff_get_video_buffer(outlink, AV_PERM_WRITE|AV_PERM_ALIGN, outlink->w, outlink->h);
-=======
-    outpicref = ff_get_video_buffer(outlink, AV_PERM_WRITE, outlink->w, outlink->h);
     if (!outpicref)
         return AVERROR(ENOMEM);
 
->>>>>>> df53a4a7
     avfilter_copy_buffer_ref_props(outpicref, picref);
     outpicref->video->w = outlink->w;
     outpicref->video->h = outlink->h;
 
-<<<<<<< HEAD
-    outlink->out_buf = outpicref;
     if(scale->output_is_pal)
         ff_set_systematic_pal2(outpicref->data[1], outlink->format == PIX_FMT_PAL8 ? PIX_FMT_BGR8 : outlink->format);
-=======
->>>>>>> df53a4a7
 
     av_reduce(&outpicref->video->sample_aspect_ratio.num, &outpicref->video->sample_aspect_ratio.den,
               (int64_t)picref->video->sample_aspect_ratio.num * outlink->h * link->w,
@@ -345,7 +337,6 @@
     return 0;
 }
 
-<<<<<<< HEAD
 static int scale_slice(AVFilterLink *link, struct SwsContext *sws, int y, int h, int mul, int field)
 {
     ScaleContext *scale = link->dst->priv;
@@ -372,18 +363,10 @@
                          out,out_stride);
 }
 
-static void draw_slice(AVFilterLink *link, int y, int h, int slice_dir)
-{
-    ScaleContext *scale = link->dst->priv;
-    int out_h;
-=======
 static int draw_slice(AVFilterLink *link, int y, int h, int slice_dir)
 {
     ScaleContext *scale = link->dst->priv;
     int out_h, ret;
-    AVFilterBufferRef *cur_pic = link->cur_buf;
-    const uint8_t *data[4];
->>>>>>> df53a4a7
 
     if (!scale->sws) {
         return ff_draw_slice(link->dst->outputs[0], y, h, slice_dir);
