include $(SUBDIR)../config.mak

NAME = avfilter
<<<<<<< HEAD
FFLIBS = avutil
=======
FFLIBS = avutil swscale
FFLIBS-$(CONFIG_MOVIE_FILTER) += avformat avcodec
>>>>>>> fb5c1aae

FFLIBS-$(CONFIG_ACONVERT_FILTER)             += swresample
FFLIBS-$(CONFIG_AMOVIE_FILTER)               += avformat avcodec
FFLIBS-$(CONFIG_ARESAMPLE_FILTER)            += swresample
FFLIBS-$(CONFIG_MOVIE_FILTER)                += avformat avcodec
FFLIBS-$(CONFIG_PAN_FILTER)                  += swresample
FFLIBS-$(CONFIG_REMOVELOGO_FILTER)           += swscale avformat avcodec
FFLIBS-$(CONFIG_SCALE_FILTER)                += swscale
FFLIBS-$(CONFIG_MP_FILTER)                   += avcodec postproc

HEADERS = asrc_abuffer.h avcodec.h avfilter.h avfiltergraph.h buffersink.h buffersrc.h version.h vsrc_buffer.h

OBJS = allfilters.o                                                     \
       avfilter.o                                                       \
       avfiltergraph.o                                                  \
       defaults.o                                                       \
       drawutils.o                                                      \
       formats.o                                                        \
       graphdump.o                                                      \
       graphparser.o                                                    \
<<<<<<< HEAD
       src_buffer.o                                                     \
       transform.o                                                      \

OBJS-$(CONFIG_AVCODEC)                       += avcodec.o
OBJS-$(CONFIG_AVFORMAT)                      += lavfutils.o
OBJS-$(CONFIG_SWSCALE)                       += lswsutils.o
=======
       vf_scale.o                                                       \
       vsrc_buffer.o
>>>>>>> fb5c1aae

OBJS-$(CONFIG_ACONVERT_FILTER)               += af_aconvert.o
OBJS-$(CONFIG_AFORMAT_FILTER)                += af_aformat.o
OBJS-$(CONFIG_AMERGE_FILTER)                 += af_amerge.o
OBJS-$(CONFIG_ANULL_FILTER)                  += af_anull.o
OBJS-$(CONFIG_ARESAMPLE_FILTER)              += af_aresample.o
OBJS-$(CONFIG_ASHOWINFO_FILTER)              += af_ashowinfo.o
OBJS-$(CONFIG_ASPLIT_FILTER)                 += af_asplit.o
OBJS-$(CONFIG_ASTREAMSYNC_FILTER)            += af_astreamsync.o
OBJS-$(CONFIG_EARWAX_FILTER)                 += af_earwax.o
OBJS-$(CONFIG_PAN_FILTER)                    += af_pan.o
OBJS-$(CONFIG_SILENCEDETECT_FILTER)          += af_silencedetect.o
OBJS-$(CONFIG_VOLUME_FILTER)                 += af_volume.o

OBJS-$(CONFIG_AEVALSRC_FILTER)               += asrc_aevalsrc.o
OBJS-$(CONFIG_AMOVIE_FILTER)                 += src_movie.o
OBJS-$(CONFIG_ANULLSRC_FILTER)               += asrc_anullsrc.o

OBJS-$(CONFIG_ABUFFERSINK_FILTER)            += sink_buffer.o
OBJS-$(CONFIG_ANULLSINK_FILTER)              += asink_anullsink.o

OBJS-$(CONFIG_ASS_FILTER)                    += vf_ass.o
OBJS-$(CONFIG_BBOX_FILTER)                   += bbox.o vf_bbox.o
OBJS-$(CONFIG_BLACKDETECT_FILTER)            += vf_blackdetect.o
OBJS-$(CONFIG_BLACKFRAME_FILTER)             += vf_blackframe.o
OBJS-$(CONFIG_BOXBLUR_FILTER)                += vf_boxblur.o
OBJS-$(CONFIG_COLORMATRIX_FILTER)            += vf_colormatrix.o
OBJS-$(CONFIG_COPY_FILTER)                   += vf_copy.o
OBJS-$(CONFIG_CROP_FILTER)                   += vf_crop.o
OBJS-$(CONFIG_CROPDETECT_FILTER)             += vf_cropdetect.o
OBJS-$(CONFIG_DELOGO_FILTER)                 += vf_delogo.o
OBJS-$(CONFIG_DESHAKE_FILTER)                += vf_deshake.o
OBJS-$(CONFIG_DRAWBOX_FILTER)                += vf_drawbox.o
OBJS-$(CONFIG_DRAWTEXT_FILTER)               += vf_drawtext.o
OBJS-$(CONFIG_FADE_FILTER)                   += vf_fade.o
OBJS-$(CONFIG_FIELDORDER_FILTER)             += vf_fieldorder.o
OBJS-$(CONFIG_FIFO_FILTER)                   += vf_fifo.o
OBJS-$(CONFIG_FORMAT_FILTER)                 += vf_format.o
OBJS-$(CONFIG_FREI0R_FILTER)                 += vf_frei0r.o
OBJS-$(CONFIG_GRADFUN_FILTER)                += vf_gradfun.o
OBJS-$(CONFIG_HFLIP_FILTER)                  += vf_hflip.o
OBJS-$(CONFIG_HQDN3D_FILTER)                 += vf_hqdn3d.o
OBJS-$(CONFIG_IDET_FILTER)                   += vf_idet.o
OBJS-$(CONFIG_LUT_FILTER)                    += vf_lut.o
OBJS-$(CONFIG_LUTRGB_FILTER)                 += vf_lut.o
OBJS-$(CONFIG_LUTYUV_FILTER)                 += vf_lut.o
OBJS-$(CONFIG_MP_FILTER)                     += vf_mp.o
OBJS-$(CONFIG_NEGATE_FILTER)                 += vf_lut.o
OBJS-$(CONFIG_NOFORMAT_FILTER)               += vf_format.o
OBJS-$(CONFIG_NULL_FILTER)                   += vf_null.o
OBJS-$(CONFIG_OCV_FILTER)                    += vf_libopencv.o
OBJS-$(CONFIG_OVERLAY_FILTER)                += vf_overlay.o
OBJS-$(CONFIG_PAD_FILTER)                    += vf_pad.o
OBJS-$(CONFIG_PIXDESCTEST_FILTER)            += vf_pixdesctest.o
<<<<<<< HEAD
OBJS-$(CONFIG_REMOVELOGO_FILTER)             += bbox.o lswsutils.o lavfutils.o vf_removelogo.o
OBJS-$(CONFIG_SCALE_FILTER)                  += vf_scale.o
=======
>>>>>>> fb5c1aae
OBJS-$(CONFIG_SELECT_FILTER)                 += vf_select.o
OBJS-$(CONFIG_SETDAR_FILTER)                 += vf_aspect.o
OBJS-$(CONFIG_SETFIELD_FILTER)               += vf_setfield.o
OBJS-$(CONFIG_SETPTS_FILTER)                 += vf_setpts.o
OBJS-$(CONFIG_SETSAR_FILTER)                 += vf_aspect.o
OBJS-$(CONFIG_SETTB_FILTER)                  += vf_settb.o
OBJS-$(CONFIG_SHOWINFO_FILTER)               += vf_showinfo.o
OBJS-$(CONFIG_SLICIFY_FILTER)                += vf_slicify.o
OBJS-$(CONFIG_SPLIT_FILTER)                  += vf_split.o
OBJS-$(CONFIG_SUPER2XSAI_FILTER)             += vf_super2xsai.o
OBJS-$(CONFIG_SWAPUV_FILTER)                 += vf_swapuv.o
OBJS-$(CONFIG_THUMBNAIL_FILTER)              += vf_thumbnail.o
OBJS-$(CONFIG_TILE_FILTER)                   += vf_tile.o
OBJS-$(CONFIG_TINTERLACE_FILTER)             += vf_tinterlace.o
OBJS-$(CONFIG_TRANSPOSE_FILTER)              += vf_transpose.o
OBJS-$(CONFIG_UNSHARP_FILTER)                += vf_unsharp.o
OBJS-$(CONFIG_VFLIP_FILTER)                  += vf_vflip.o
OBJS-$(CONFIG_YADIF_FILTER)                  += vf_yadif.o

OBJS-$(CONFIG_CELLAUTO_FILTER)               += vsrc_cellauto.o
OBJS-$(CONFIG_COLOR_FILTER)                  += vsrc_color.o
OBJS-$(CONFIG_FREI0R_SRC_FILTER)             += vf_frei0r.o
OBJS-$(CONFIG_LIFE_FILTER)                   += vsrc_life.o
OBJS-$(CONFIG_MANDELBROT_FILTER)             += vsrc_mandelbrot.o
OBJS-$(CONFIG_MOVIE_FILTER)                  += src_movie.o
OBJS-$(CONFIG_MPTESTSRC_FILTER)              += vsrc_mptestsrc.o
OBJS-$(CONFIG_NULLSRC_FILTER)                += vsrc_testsrc.o
OBJS-$(CONFIG_RGBTESTSRC_FILTER)             += vsrc_testsrc.o
OBJS-$(CONFIG_TESTSRC_FILTER)                += vsrc_testsrc.o

OBJS-$(CONFIG_BUFFERSINK_FILTER)             += sink_buffer.o
OBJS-$(CONFIG_NULLSINK_FILTER)               += vsink_nullsink.o

OBJS-$(CONFIG_MP_FILTER) += libmpcodecs/mp_image.o
OBJS-$(CONFIG_MP_FILTER) += libmpcodecs/img_format.o
OBJS-$(CONFIG_MP_FILTER) += libmpcodecs/vf_decimate.o
OBJS-$(CONFIG_MP_FILTER) += libmpcodecs/vf_denoise3d.o
OBJS-$(CONFIG_MP_FILTER) += libmpcodecs/vf_detc.o
OBJS-$(CONFIG_MP_FILTER) += libmpcodecs/vf_dint.o
OBJS-$(CONFIG_MP_FILTER) += libmpcodecs/vf_divtc.o
OBJS-$(CONFIG_MP_FILTER) += libmpcodecs/vf_down3dright.o
OBJS-$(CONFIG_MP_FILTER) += libmpcodecs/vf_dsize.o
OBJS-$(CONFIG_MP_FILTER) += libmpcodecs/vf_eq2.o
OBJS-$(CONFIG_MP_FILTER) += libmpcodecs/vf_eq.o
OBJS-$(CONFIG_MP_FILTER) += libmpcodecs/vf_field.o
OBJS-$(CONFIG_MP_FILTER) += libmpcodecs/vf_fil.o
#OBJS-$(CONFIG_MP_FILTER) += libmpcodecs/vf_filmdint.o
OBJS-$(CONFIG_MP_FILTER) += libmpcodecs/vf_fixpts.o
OBJS-$(CONFIG_MP_FILTER) += libmpcodecs/vf_framestep.o
OBJS-$(CONFIG_MP_FILTER) += libmpcodecs/vf_fspp.o
OBJS-$(CONFIG_MP_FILTER) += libmpcodecs/vf_geq.o
OBJS-$(CONFIG_MP_FILTER) += libmpcodecs/vf_harddup.o
OBJS-$(CONFIG_MP_FILTER) += libmpcodecs/vf_hqdn3d.o
OBJS-$(CONFIG_MP_FILTER) += libmpcodecs/vf_hue.o
OBJS-$(CONFIG_MP_FILTER) += libmpcodecs/vf_il.o
OBJS-$(CONFIG_MP_FILTER) += libmpcodecs/vf_ilpack.o
OBJS-$(CONFIG_MP_FILTER) += libmpcodecs/vf_ivtc.o
OBJS-$(CONFIG_MP_FILTER) += libmpcodecs/vf_kerndeint.o
OBJS-$(CONFIG_MP_FILTER) += libmpcodecs/vf_mcdeint.o
OBJS-$(CONFIG_MP_FILTER) += libmpcodecs/vf_noise.o
OBJS-$(CONFIG_MP_FILTER) += libmpcodecs/vf_ow.o
OBJS-$(CONFIG_MP_FILTER) += libmpcodecs/vf_palette.o
OBJS-$(CONFIG_MP_FILTER) += libmpcodecs/vf_perspective.o
OBJS-$(CONFIG_MP_FILTER) += libmpcodecs/vf_phase.o
OBJS-$(CONFIG_MP_FILTER) += libmpcodecs/vf_pp.o
OBJS-$(CONFIG_MP_FILTER) += libmpcodecs/vf_pp7.o
OBJS-$(CONFIG_MP_FILTER) += libmpcodecs/vf_pullup.o
OBJS-$(CONFIG_MP_FILTER) += libmpcodecs/vf_qp.o
OBJS-$(CONFIG_MP_FILTER) += libmpcodecs/vf_rectangle.o
OBJS-$(CONFIG_MP_FILTER) += libmpcodecs/vf_rotate.o
OBJS-$(CONFIG_MP_FILTER) += libmpcodecs/vf_sab.o
OBJS-$(CONFIG_MP_FILTER) += libmpcodecs/vf_smartblur.o
OBJS-$(CONFIG_MP_FILTER) += libmpcodecs/vf_softpulldown.o
OBJS-$(CONFIG_MP_FILTER) += libmpcodecs/vf_softskip.o
OBJS-$(CONFIG_MP_FILTER) += libmpcodecs/vf_spp.o
OBJS-$(CONFIG_MP_FILTER) += libmpcodecs/vf_stereo3d.o
OBJS-$(CONFIG_MP_FILTER) += libmpcodecs/vf_telecine.o
OBJS-$(CONFIG_MP_FILTER) += libmpcodecs/vf_tile.o
OBJS-$(CONFIG_MP_FILTER) += libmpcodecs/vf_tinterlace.o
OBJS-$(CONFIG_MP_FILTER) += libmpcodecs/vf_unsharp.o
OBJS-$(CONFIG_MP_FILTER) += libmpcodecs/vf_uspp.o
OBJS-$(CONFIG_MP_FILTER) += libmpcodecs/vf_yuvcsp.o
OBJS-$(CONFIG_MP_FILTER) += libmpcodecs/vf_yvu9.o
OBJS-$(CONFIG_MP_FILTER) += libmpcodecs/pullup.o


TESTPROGS = drawutils formats

TOOLS = graph2dot lavfi-showfiltfmts<|MERGE_RESOLUTION|>--- conflicted
+++ resolved
@@ -1,20 +1,14 @@
 include $(SUBDIR)../config.mak
 
 NAME = avfilter
-<<<<<<< HEAD
-FFLIBS = avutil
-=======
 FFLIBS = avutil swscale
-FFLIBS-$(CONFIG_MOVIE_FILTER) += avformat avcodec
->>>>>>> fb5c1aae
 
 FFLIBS-$(CONFIG_ACONVERT_FILTER)             += swresample
 FFLIBS-$(CONFIG_AMOVIE_FILTER)               += avformat avcodec
 FFLIBS-$(CONFIG_ARESAMPLE_FILTER)            += swresample
 FFLIBS-$(CONFIG_MOVIE_FILTER)                += avformat avcodec
 FFLIBS-$(CONFIG_PAN_FILTER)                  += swresample
-FFLIBS-$(CONFIG_REMOVELOGO_FILTER)           += swscale avformat avcodec
-FFLIBS-$(CONFIG_SCALE_FILTER)                += swscale
+FFLIBS-$(CONFIG_REMOVELOGO_FILTER)           += avformat avcodec
 FFLIBS-$(CONFIG_MP_FILTER)                   += avcodec postproc
 
 HEADERS = asrc_abuffer.h avcodec.h avfilter.h avfiltergraph.h buffersink.h buffersrc.h version.h vsrc_buffer.h
@@ -27,17 +21,13 @@
        formats.o                                                        \
        graphdump.o                                                      \
        graphparser.o                                                    \
-<<<<<<< HEAD
        src_buffer.o                                                     \
        transform.o                                                      \
+       vf_scale.o                                                       \
 
 OBJS-$(CONFIG_AVCODEC)                       += avcodec.o
 OBJS-$(CONFIG_AVFORMAT)                      += lavfutils.o
 OBJS-$(CONFIG_SWSCALE)                       += lswsutils.o
-=======
-       vf_scale.o                                                       \
-       vsrc_buffer.o
->>>>>>> fb5c1aae
 
 OBJS-$(CONFIG_ACONVERT_FILTER)               += af_aconvert.o
 OBJS-$(CONFIG_AFORMAT_FILTER)                += af_aformat.o
@@ -92,11 +82,7 @@
 OBJS-$(CONFIG_OVERLAY_FILTER)                += vf_overlay.o
 OBJS-$(CONFIG_PAD_FILTER)                    += vf_pad.o
 OBJS-$(CONFIG_PIXDESCTEST_FILTER)            += vf_pixdesctest.o
-<<<<<<< HEAD
 OBJS-$(CONFIG_REMOVELOGO_FILTER)             += bbox.o lswsutils.o lavfutils.o vf_removelogo.o
-OBJS-$(CONFIG_SCALE_FILTER)                  += vf_scale.o
-=======
->>>>>>> fb5c1aae
 OBJS-$(CONFIG_SELECT_FILTER)                 += vf_select.o
 OBJS-$(CONFIG_SETDAR_FILTER)                 += vf_aspect.o
 OBJS-$(CONFIG_SETFIELD_FILTER)               += vf_setfield.o
