--- conflicted
+++ resolved
@@ -324,8 +324,8 @@
     AVFilterLink *outlink = inlink->dst->outputs[0];
     int nb_samples        = buf->nb_samples;
     AVFrame *out_buf;
-<<<<<<< HEAD
     int64_t pos;
+    int ret;
 
     if (isnan(vol->var_values[VAR_STARTPTS])) {
         vol->var_values[VAR_STARTPTS] = TS2D(buf->pts);
@@ -334,9 +334,6 @@
     vol->var_values[VAR_PTS] = TS2D(buf->pts);
     vol->var_values[VAR_T  ] = TS2T(buf->pts, inlink->time_base);
     vol->var_values[VAR_N  ] = inlink->frame_count;
-=======
-    int ret;
->>>>>>> 39c2880e
 
     pos = av_frame_get_pkt_pos(buf);
     vol->var_values[VAR_POS] = pos == -1 ? NAN : pos;
@@ -355,16 +352,12 @@
         out_buf = ff_get_audio_buffer(inlink, nb_samples);
         if (!out_buf)
             return AVERROR(ENOMEM);
-<<<<<<< HEAD
-        av_frame_copy_props(out_buf, buf);
-=======
         ret = av_frame_copy_props(out_buf, buf);
         if (ret < 0) {
             av_frame_free(&out_buf);
             av_frame_free(&buf);
             return ret;
         }
->>>>>>> 39c2880e
     }
 
     if (vol->precision != PRECISION_FIXED || vol->volume_i > 0) {
