--- conflicted
+++ resolved
@@ -4,20 +4,10 @@
 FATE_SAMPLES_EA-$(call DEMDEC, EA, EACMV) += fate-ea-cmv
 fate-ea-cmv: CMD = framecrc -i $(SAMPLES)/ea-cmv/TITLE.CMV -pix_fmt rgb24
 
-<<<<<<< HEAD
-FATE_SAMPLES_EA-$(call DEMDEC, EA, EATGQ) += fate-ea-tgq
-fate-ea-tgq: CMD = framecrc -i $(SAMPLES)/ea-tgq/v27.tgq -an
-
-FATE_SAMPLES_EA-$(call DEMDEC, EA, EATQI) += fate-ea-tqi
-fate-ea-tqi: CMD = framecrc -i $(SAMPLES)/ea-wve/networkBackbone-partial.wve -frames:v 26 -an
-
 FATE_SAMPLES_EA-$(call DEMDEC, EA, EAMAD) += fate-ea-mad
-=======
-FATE_SAMPLES_AVCONV-$(call DEMDEC, EA, EAMAD) += fate-ea-mad
->>>>>>> 1944d532
 fate-ea-mad: CMD = framecrc -i $(SAMPLES)/ea-mad/NFS6LogoE.mad -an
 
-FATE_SAMPLES_AVCONV-$(call DEMDEC, EA, EATGQ) += fate-ea-tgq
+FATE_SAMPLES_EA-$(call DEMDEC, EA, EATGQ) += fate-ea-tgq
 fate-ea-tgq: CMD = framecrc -i $(SAMPLES)/ea-tgq/v27.tgq -an
 
 FATE_EA_TGV += fate-ea-tgv-1
@@ -26,16 +16,11 @@
 FATE_EA_TGV += fate-ea-tgv-2
 fate-ea-tgv-2: CMD = framecrc -i $(SAMPLES)/ea-tgv/INTEL_S.TGV -pix_fmt rgb24 -an
 
-<<<<<<< HEAD
 FATE_SAMPLES_EA-$(call DEMDEC, EA, EATGV) += $(FATE_EA_TGV)
 fate-ea-tgv: $(FATE_EA_TGV)
 
+FATE_SAMPLES_EA-$(call DEMDEC, EA, EATQI) += fate-ea-tqi
+fate-ea-tqi: CMD = framecrc -i $(SAMPLES)/ea-wve/networkBackbone-partial.wve -frames:v 26 -an
+
 FATE_SAMPLES_FFMPEG += $(FATE_SAMPLES_EA-yes)
-fate-ea: $(FATE_SAMPLES_EA-yes)
-=======
-FATE_SAMPLES_AVCONV-$(call DEMDEC, EA, EATGV) += $(FATE_EA_TGV)
-fate-ea-tgv: $(FATE_EA_TGV)
-
-FATE_SAMPLES_AVCONV-$(call DEMDEC, EA, EATQI) += fate-ea-tqi
-fate-ea-tqi: CMD = framecrc -i $(SAMPLES)/ea-wve/networkBackbone-partial.wve -frames:v 26 -an
->>>>>>> 1944d532
+fate-ea: $(FATE_SAMPLES_EA-yes)