--- conflicted
+++ resolved
@@ -298,12 +298,7 @@
     if (s->codec_id == AV_CODEC_ID_MPEG4         &&
         (s->workaround_bugs & FF_BUG_AUTODETECT) &&
         get_bits_left(&s->gb) >= 0               &&
-<<<<<<< HEAD
         get_bits_left(&s->gb) < 137              &&
-        // !s->resync_marker                     &&
-=======
-        get_bits_left(&s->gb) < 48               &&
->>>>>>> ad09f525
         !s->data_partitioning) {
         const int bits_count = get_bits_count(&s->gb);
         const int bits_left  = s->gb.size_in_bits - bits_count;
