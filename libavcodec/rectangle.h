--- conflicted
+++ resolved
@@ -30,11 +30,7 @@
 
 #include "config.h"
 #include "libavutil/common.h"
-<<<<<<< HEAD
 #include "libavutil/avassert.h"
-#include "dsputil.h"
-=======
->>>>>>> c242bbd8
 
 /**
  * fill a rectangle.
