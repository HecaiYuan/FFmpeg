/*
 * Intel Indeo 2 codec
 * Copyright (c) 2005 Konstantin Shishkov
 *
 * This file is part of FFmpeg.
 *
 * FFmpeg is free software; you can redistribute it and/or
 * modify it under the terms of the GNU Lesser General Public
 * License as published by the Free Software Foundation; either
 * version 2.1 of the License, or (at your option) any later version.
 *
 * FFmpeg is distributed in the hope that it will be useful,
 * but WITHOUT ANY WARRANTY; without even the implied warranty of
 * MERCHANTABILITY or FITNESS FOR A PARTICULAR PURPOSE.  See the GNU
 * Lesser General Public License for more details.
 *
 * You should have received a copy of the GNU Lesser General Public
 * License along with FFmpeg; if not, write to the Free Software
 * Foundation, Inc., 51 Franklin Street, Fifth Floor, Boston, MA 02110-1301 USA
 */

/**
 * @file
 * Intel Indeo 2 decoder.
 */

#define BITSTREAM_READER_LE
#include "libavutil/attributes.h"
#include "avcodec.h"
#include "get_bits.h"
#include "indeo2data.h"
#include "internal.h"
#include "mathops.h"

typedef struct Ir2Context{
    AVCodecContext *avctx;
    AVFrame *picture;
    GetBitContext gb;
    int decode_delta;
} Ir2Context;

#define CODE_VLC_BITS 14
static VLC ir2_vlc;

/* Indeo 2 codes are in range 0x01..0x7F and 0x81..0x90 */
static inline int ir2_get_code(GetBitContext *gb)
{
    return get_vlc2(gb, ir2_vlc.table, CODE_VLC_BITS, 1) + 1;
}

static int ir2_decode_plane(Ir2Context *ctx, int width, int height, uint8_t *dst,
                            int stride, const uint8_t *table)
{
    int i;
    int j;
    int out = 0;
    int c;
    int t;

    if (width & 1)
        return AVERROR_INVALIDDATA;

    /* first line contain absolute values, other lines contain deltas */
    while (out < width) {
        c = ir2_get_code(&ctx->gb);
        if (c >= 0x80) { /* we have a run */
            c -= 0x7F;
            if (out + c*2 > width)
                return AVERROR_INVALIDDATA;
            for (i = 0; i < c * 2; i++)
                dst[out++] = 0x80;
        } else { /* copy two values from table */
            dst[out++] = table[c * 2];
            dst[out++] = table[(c * 2) + 1];
        }
    }
    dst += stride;

    for (j = 1; j < height; j++) {
        out = 0;
        while (out < width) {
            c = ir2_get_code(&ctx->gb);
            if (c >= 0x80) { /* we have a skip */
                c -= 0x7F;
                if (out + c*2 > width)
                    return AVERROR_INVALIDDATA;
                for (i = 0; i < c * 2; i++) {
                    dst[out] = dst[out - stride];
                    out++;
                }
            } else { /* add two deltas from table */
                t        = dst[out - stride] + (table[c * 2] - 128);
                t        = av_clip_uint8(t);
                dst[out] = t;
                out++;
                t        = dst[out - stride] + (table[(c * 2) + 1] - 128);
                t        = av_clip_uint8(t);
                dst[out] = t;
                out++;
            }
        }
        dst += stride;
    }
    return 0;
}

static int ir2_decode_plane_inter(Ir2Context *ctx, int width, int height, uint8_t *dst,
                                  int stride, const uint8_t *table)
{
    int j;
    int out = 0;
    int c;
    int t;

    if (width & 1)
        return AVERROR_INVALIDDATA;

    for (j = 0; j < height; j++) {
        out = 0;
        while (out < width) {
            c = ir2_get_code(&ctx->gb);
            if (c >= 0x80) { /* we have a skip */
                c   -= 0x7F;
                out += c * 2;
            } else { /* add two deltas from table */
                t        = dst[out] + (((table[c * 2] - 128)*3) >> 2);
                t        = av_clip_uint8(t);
                dst[out] = t;
                out++;
                t        = dst[out] + (((table[(c * 2) + 1] - 128)*3) >> 2);
                t        = av_clip_uint8(t);
                dst[out] = t;
                out++;
            }
        }
        dst += stride;
    }
    return 0;
}

static int ir2_decode_frame(AVCodecContext *avctx,
                        void *data, int *got_frame,
                        AVPacket *avpkt)
{
    Ir2Context * const s = avctx->priv_data;
    const uint8_t *buf   = avpkt->data;
    int buf_size         = avpkt->size;
    AVFrame *picture     = data;
    AVFrame * const p    = s->picture;
    int start, ret;

    if ((ret = ff_reget_buffer(avctx, p)) < 0)
        return ret;

    start = 48; /* hardcoded for now */

    if (start >= buf_size) {
        av_log(s->avctx, AV_LOG_ERROR, "input buffer size too small (%d)\n", buf_size);
        return AVERROR_INVALIDDATA;
    }

    s->decode_delta = buf[18];

    /* decide whether frame uses deltas or not */
#ifndef BITSTREAM_READER_LE
    for (i = 0; i < buf_size; i++)
        buf[i] = ff_reverse[buf[i]];
#endif

    init_get_bits(&s->gb, buf + start, (buf_size - start) * 8);

    if (s->decode_delta) { /* intraframe */
        if ((ret = ir2_decode_plane(s, avctx->width, avctx->height,
<<<<<<< HEAD
                                    s->picture->data[0], s->picture->linesize[0],
=======
                                    p->data[0], p->linesize[0],
>>>>>>> 2e09096d
                                    ir2_luma_table)) < 0)
            return ret;

        /* swapped U and V */
        if ((ret = ir2_decode_plane(s, avctx->width >> 2, avctx->height >> 2,
<<<<<<< HEAD
                                    s->picture->data[2], s->picture->linesize[2],
                                    ir2_luma_table)) < 0)
            return ret;
        if ((ret = ir2_decode_plane(s, avctx->width >> 2, avctx->height >> 2,
                                    s->picture->data[1], s->picture->linesize[1],
=======
                                    p->data[2], p->linesize[2],
                                    ir2_luma_table)) < 0)
            return ret;
        if ((ret = ir2_decode_plane(s, avctx->width >> 2, avctx->height >> 2,
                                    p->data[1], p->linesize[1],
>>>>>>> 2e09096d
                                    ir2_luma_table)) < 0)
            return ret;
    } else { /* interframe */
        if ((ret = ir2_decode_plane_inter(s, avctx->width, avctx->height,
<<<<<<< HEAD
                                          s->picture->data[0], s->picture->linesize[0],
=======
                                          p->data[0], p->linesize[0],
>>>>>>> 2e09096d
                                          ir2_luma_table)) < 0)
            return ret;
        /* swapped U and V */
        if ((ret = ir2_decode_plane_inter(s, avctx->width >> 2, avctx->height >> 2,
<<<<<<< HEAD
                                          s->picture->data[2], s->picture->linesize[2],
                                          ir2_luma_table)) < 0)
            return ret;
        if ((ret = ir2_decode_plane_inter(s, avctx->width >> 2, avctx->height >> 2,
                                          s->picture->data[1], s->picture->linesize[1],
=======
                                          p->data[2], p->linesize[2],
                                          ir2_luma_table)) < 0)
            return ret;
        if ((ret = ir2_decode_plane_inter(s, avctx->width >> 2, avctx->height >> 2,
                                          p->data[1], p->linesize[1],
>>>>>>> 2e09096d
                                          ir2_luma_table)) < 0)
            return ret;
    }

<<<<<<< HEAD
    if ((ret = av_frame_ref(picture, s->picture)) < 0)
=======
    if ((ret = av_frame_ref(picture, p)) < 0)
>>>>>>> 2e09096d
        return ret;

    *got_frame = 1;

    return buf_size;
}

static av_cold int ir2_decode_init(AVCodecContext *avctx)
{
    Ir2Context * const ic = avctx->priv_data;
    static VLC_TYPE vlc_tables[1 << CODE_VLC_BITS][2];

    ic->avctx = avctx;

    avctx->pix_fmt= AV_PIX_FMT_YUV410P;

    ic->picture = av_frame_alloc();
    if (!ic->picture)
        return AVERROR(ENOMEM);

    ir2_vlc.table = vlc_tables;
    ir2_vlc.table_allocated = 1 << CODE_VLC_BITS;
#ifdef BITSTREAM_READER_LE
        init_vlc(&ir2_vlc, CODE_VLC_BITS, IR2_CODES,
                 &ir2_codes[0][1], 4, 2,
                 &ir2_codes[0][0], 4, 2, INIT_VLC_USE_NEW_STATIC | INIT_VLC_LE);
#else
        init_vlc(&ir2_vlc, CODE_VLC_BITS, IR2_CODES,
                 &ir2_codes[0][1], 4, 2,
                 &ir2_codes[0][0], 4, 2, INIT_VLC_USE_NEW_STATIC);
#endif

    return 0;
}

static av_cold int ir2_decode_end(AVCodecContext *avctx)
{
    Ir2Context * const ic = avctx->priv_data;

    av_frame_free(&ic->picture);

    return 0;
}

AVCodec ff_indeo2_decoder = {
    .name           = "indeo2",
    .long_name      = NULL_IF_CONFIG_SMALL("Intel Indeo 2"),
    .type           = AVMEDIA_TYPE_VIDEO,
    .id             = AV_CODEC_ID_INDEO2,
    .priv_data_size = sizeof(Ir2Context),
    .init           = ir2_decode_init,
    .close          = ir2_decode_end,
    .decode         = ir2_decode_frame,
    .capabilities   = CODEC_CAP_DR1,
};<|MERGE_RESOLUTION|>--- conflicted
+++ resolved
@@ -171,64 +171,36 @@
 
     if (s->decode_delta) { /* intraframe */
         if ((ret = ir2_decode_plane(s, avctx->width, avctx->height,
-<<<<<<< HEAD
-                                    s->picture->data[0], s->picture->linesize[0],
-=======
                                     p->data[0], p->linesize[0],
->>>>>>> 2e09096d
                                     ir2_luma_table)) < 0)
             return ret;
 
         /* swapped U and V */
         if ((ret = ir2_decode_plane(s, avctx->width >> 2, avctx->height >> 2,
-<<<<<<< HEAD
-                                    s->picture->data[2], s->picture->linesize[2],
-                                    ir2_luma_table)) < 0)
-            return ret;
-        if ((ret = ir2_decode_plane(s, avctx->width >> 2, avctx->height >> 2,
-                                    s->picture->data[1], s->picture->linesize[1],
-=======
                                     p->data[2], p->linesize[2],
                                     ir2_luma_table)) < 0)
             return ret;
         if ((ret = ir2_decode_plane(s, avctx->width >> 2, avctx->height >> 2,
                                     p->data[1], p->linesize[1],
->>>>>>> 2e09096d
                                     ir2_luma_table)) < 0)
             return ret;
     } else { /* interframe */
         if ((ret = ir2_decode_plane_inter(s, avctx->width, avctx->height,
-<<<<<<< HEAD
-                                          s->picture->data[0], s->picture->linesize[0],
-=======
                                           p->data[0], p->linesize[0],
->>>>>>> 2e09096d
                                           ir2_luma_table)) < 0)
             return ret;
         /* swapped U and V */
         if ((ret = ir2_decode_plane_inter(s, avctx->width >> 2, avctx->height >> 2,
-<<<<<<< HEAD
-                                          s->picture->data[2], s->picture->linesize[2],
-                                          ir2_luma_table)) < 0)
-            return ret;
-        if ((ret = ir2_decode_plane_inter(s, avctx->width >> 2, avctx->height >> 2,
-                                          s->picture->data[1], s->picture->linesize[1],
-=======
                                           p->data[2], p->linesize[2],
                                           ir2_luma_table)) < 0)
             return ret;
         if ((ret = ir2_decode_plane_inter(s, avctx->width >> 2, avctx->height >> 2,
                                           p->data[1], p->linesize[1],
->>>>>>> 2e09096d
                                           ir2_luma_table)) < 0)
             return ret;
     }
 
-<<<<<<< HEAD
-    if ((ret = av_frame_ref(picture, s->picture)) < 0)
-=======
     if ((ret = av_frame_ref(picture, p)) < 0)
->>>>>>> 2e09096d
         return ret;
 
     *got_frame = 1;
