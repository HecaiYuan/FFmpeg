/*
 * This file is part of FFmpeg.
 *
 * FFmpeg is free software; you can redistribute it and/or
 * modify it under the terms of the GNU Lesser General Public
 * License as published by the Free Software Foundation; either
 * version 2.1 of the License, or (at your option) any later version.
 *
 * FFmpeg is distributed in the hope that it will be useful,
 * but WITHOUT ANY WARRANTY; without even the implied warranty of
 * MERCHANTABILITY or FITNESS FOR A PARTICULAR PURPOSE.  See the GNU
 * Lesser General Public License for more details.
 *
 * You should have received a copy of the GNU Lesser General Public
 * License along with FFmpeg; if not, write to the Free Software
 * Foundation, Inc., 51 Franklin Street, Fifth Floor, Boston, MA 02110-1301 USA
 */

#include "libavutil/avassert.h"

#include "cbs.h"
#include "cbs_internal.h"
#include "cbs_mpeg2.h"
#include "internal.h"


#define HEADER(name) do { \
        ff_cbs_trace_header(ctx, name); \
    } while (0)

#define CHECK(call) do { \
        err = (call); \
        if (err < 0) \
            return err; \
    } while (0)

#define FUNC_NAME(rw, codec, name) cbs_ ## codec ## _ ## rw ## _ ## name
#define FUNC_MPEG2(rw, name) FUNC_NAME(rw, mpeg2, name)
#define FUNC(name) FUNC_MPEG2(READWRITE, name)


#define READ
#define READWRITE read
#define RWContext GetBitContext

#define xui(width, name, var) do { \
        uint32_t value = 0; \
        CHECK(ff_cbs_read_unsigned(ctx, rw, width, #name, \
                                   &value, 0, (1 << width) - 1)); \
        var = value; \
    } while (0)

#define ui(width, name) \
        xui(width, name, current->name)

#define marker_bit() do { \
        av_unused uint32_t one; \
        CHECK(ff_cbs_read_unsigned(ctx, rw, 1, "marker_bit", &one, 1, 1)); \
    } while (0)

#define nextbits(width, compare, var) \
    (get_bits_left(rw) >= width && \
     (var = show_bits(rw, width)) == (compare))

#include "cbs_mpeg2_syntax_template.c"

#undef READ
#undef READWRITE
#undef RWContext
#undef xui
#undef ui
#undef marker_bit
#undef nextbits


#define WRITE
#define READWRITE write
#define RWContext PutBitContext

#define xui(width, name, var) do { \
        CHECK(ff_cbs_write_unsigned(ctx, rw, width, #name, \
                                    var, 0, (1 << width) - 1)); \
    } while (0)

#define ui(width, name) \
        xui(width, name, current->name)

#define marker_bit() do { \
        CHECK(ff_cbs_write_unsigned(ctx, rw, 1, "marker_bit", 1, 1, 1)); \
    } while (0)

#define nextbits(width, compare, var) (var)

#include "cbs_mpeg2_syntax_template.c"

#undef READ
#undef READWRITE
#undef RWContext
#undef xui
#undef ui
#undef marker_bit
#undef nextbits


static void cbs_mpeg2_free_user_data(void *unit, uint8_t *content)
{
    MPEG2RawUserData *user = (MPEG2RawUserData*)content;
    av_buffer_unref(&user->user_data_ref);
    av_freep(&content);
}

static void cbs_mpeg2_free_slice(void *unit, uint8_t *content)
{
    MPEG2RawSlice *slice = (MPEG2RawSlice*)content;
    av_buffer_unref(&slice->header.extra_information_ref);
    av_buffer_unref(&slice->data_ref);
    av_freep(&content);
}

static int cbs_mpeg2_split_fragment(CodedBitstreamContext *ctx,
                                    CodedBitstreamFragment *frag,
                                    int header)
{
    const uint8_t *start, *end;
    uint8_t *unit_data;
    uint32_t start_code = -1, next_start_code = -1;
    size_t unit_size;
    int err, i, unit_type;

    start = avpriv_find_start_code(frag->data, frag->data + frag->data_size,
                                   &start_code);
    for (i = 0;; i++) {
        end = avpriv_find_start_code(start, frag->data + frag->data_size,
                                     &next_start_code);

        unit_type = start_code & 0xff;

        // The start and end pointers point at to the byte following the
        // start_code_identifier in the start code that they found.
        if (end == frag->data + frag->data_size) {
            // We didn't find a start code, so this is the final unit.
            unit_size = end - (start - 1);
        } else {
            // Unit runs from start to the beginning of the start code
            // pointed to by end (including any padding zeroes).
            unit_size = (end - 4) - (start - 1);
        }

        unit_data = av_malloc(unit_size + AV_INPUT_BUFFER_PADDING_SIZE);
        if (!unit_data)
            return AVERROR(ENOMEM);
        memcpy(unit_data, start - 1, unit_size);
        memset(unit_data + unit_size, 0, AV_INPUT_BUFFER_PADDING_SIZE);

        err = ff_cbs_insert_unit_data(ctx, frag, i, unit_type,
                                      unit_data, unit_size, NULL);
        if (err < 0) {
            av_freep(&unit_data);
            return err;
        }

        if (end == frag->data + frag->data_size)
            break;

        start_code = next_start_code;
        start = end;
    }

    return 0;
}

static int cbs_mpeg2_read_unit(CodedBitstreamContext *ctx,
                               CodedBitstreamUnit *unit)
{
    GetBitContext gbc;
    int err;

    err = init_get_bits(&gbc, unit->data, 8 * unit->data_size);
    if (err < 0)
        return err;

    if (MPEG2_START_IS_SLICE(unit->type)) {
        MPEG2RawSlice *slice;
        int pos, len;

<<<<<<< HEAD
        slice = av_mallocz(sizeof(*slice));
        if (!slice)
            return AVERROR(ENOMEM);
        err = cbs_mpeg2_read_slice_header(ctx, &gbc, &slice->header);
        if (err < 0) {
            av_free(slice);
=======
        err = ff_cbs_alloc_unit_content(ctx, unit, sizeof(*slice),
                                        &cbs_mpeg2_free_slice);
        if (err < 0)
            return err;
        slice = unit->content;

        err = cbs_mpeg2_read_slice_header(ctx, &bc, &slice->header);
        if (err < 0)
>>>>>>> ce5870a3
            return err;

        pos = get_bits_count(&gbc);
        len = unit->data_size;

        slice->data_size = len - pos / 8;
        slice->data_ref  = av_buffer_alloc(slice->data_size +
                                           AV_INPUT_BUFFER_PADDING_SIZE);
        if (!slice->data_ref)
            return AVERROR(ENOMEM);
        slice->data = slice->data_ref->data;

        memcpy(slice->data,
               unit->data + pos / 8, slice->data_size);
        memset(slice->data + slice->data_size, 0,
               AV_INPUT_BUFFER_PADDING_SIZE);
        slice->data_bit_start = pos % 8;

    } else {
        switch (unit->type) {
#define START(start_code, type, read_func, free_func) \
        case start_code: \
            { \
                type *header; \
<<<<<<< HEAD
                header = av_mallocz(sizeof(*header)); \
                if (!header) \
                    return AVERROR(ENOMEM); \
                err = cbs_mpeg2_read_ ## func(ctx, &gbc, header); \
                if (err < 0) { \
                    av_free(header); \
=======
                err = ff_cbs_alloc_unit_content(ctx, unit, \
                                                sizeof(*header), free_func); \
                if (err < 0) \
                    return err; \
                header = unit->content; \
                err = cbs_mpeg2_read_ ## read_func(ctx, &bc, header); \
                if (err < 0) \
>>>>>>> ce5870a3
                    return err; \
            } \
            break;
            START(0x00, MPEG2RawPictureHeader,  picture_header,  NULL);
            START(0xb2, MPEG2RawUserData,       user_data,
                                            &cbs_mpeg2_free_user_data);
            START(0xb3, MPEG2RawSequenceHeader, sequence_header, NULL);
            START(0xb5, MPEG2RawExtensionData,  extension_data,  NULL);
            START(0xb8, MPEG2RawGroupOfPicturesHeader,
                                       group_of_pictures_header, NULL);
#undef START
        default:
            av_log(ctx->log_ctx, AV_LOG_ERROR, "Unknown start code %02"PRIx32".\n",
                   unit->type);
            return AVERROR_INVALIDDATA;
        }
    }

    return 0;
}

static int cbs_mpeg2_write_header(CodedBitstreamContext *ctx,
                                  CodedBitstreamUnit *unit,
                                  PutBitContext *pbc)
{
    int err;

    switch (unit->type) {
#define START(start_code, type, func) \
    case start_code: \
        err = cbs_mpeg2_write_ ## func(ctx, pbc, unit->content); \
        break;
        START(0x00, MPEG2RawPictureHeader,  picture_header);
        START(0xb2, MPEG2RawUserData,       user_data);
        START(0xb3, MPEG2RawSequenceHeader, sequence_header);
        START(0xb5, MPEG2RawExtensionData,  extension_data);
        START(0xb8, MPEG2RawGroupOfPicturesHeader, group_of_pictures_header);
#undef START
    default:
        av_log(ctx->log_ctx, AV_LOG_ERROR, "Write unimplemented for start "
               "code %02"PRIx32".\n", unit->type);
        return AVERROR_PATCHWELCOME;
    }

    return err;
}

static int cbs_mpeg2_write_slice(CodedBitstreamContext *ctx,
                                 CodedBitstreamUnit *unit,
                                 PutBitContext *pbc)
{
    MPEG2RawSlice *slice = unit->content;
    GetBitContext gbc;
    size_t bits_left;
    int err;

    err = cbs_mpeg2_write_slice_header(ctx, pbc, &slice->header);
    if (err < 0)
        return err;

    if (slice->data) {
        if (slice->data_size * 8 + 8 > put_bits_left(pbc))
            return AVERROR(ENOSPC);

        init_get_bits(&gbc, slice->data, slice->data_size * 8);
        skip_bits_long(&gbc, slice->data_bit_start);

        while (get_bits_left(&gbc) > 15)
            put_bits(pbc, 16, get_bits(&gbc, 16));

        bits_left = get_bits_left(&gbc);
        put_bits(pbc, bits_left, get_bits(&gbc, bits_left));

        // Align with zeroes.
        while (put_bits_count(pbc) % 8 != 0)
            put_bits(pbc, 1, 0);
    }

    return 0;
}

static int cbs_mpeg2_write_unit(CodedBitstreamContext *ctx,
                                CodedBitstreamUnit *unit)
{
    CodedBitstreamMPEG2Context *priv = ctx->priv_data;
    PutBitContext pbc;
    int err;

    if (!priv->write_buffer) {
        // Initial write buffer size is 1MB.
        priv->write_buffer_size = 1024 * 1024;

    reallocate_and_try_again:
        err = av_reallocp(&priv->write_buffer, priv->write_buffer_size);
        if (err < 0) {
            av_log(ctx->log_ctx, AV_LOG_ERROR, "Unable to allocate a "
                   "sufficiently large write buffer (last attempt "
                   "%"SIZE_SPECIFIER" bytes).\n", priv->write_buffer_size);
            return err;
        }
    }

    init_put_bits(&pbc, priv->write_buffer, priv->write_buffer_size);

    if (unit->type >= 0x01 && unit->type <= 0xaf)
        err = cbs_mpeg2_write_slice(ctx, unit, &pbc);
    else
        err = cbs_mpeg2_write_header(ctx, unit, &pbc);

    if (err == AVERROR(ENOSPC)) {
        // Overflow.
        priv->write_buffer_size *= 2;
        goto reallocate_and_try_again;
    }
    if (err < 0) {
        // Write failed for some other reason.
        return err;
    }

    if (put_bits_count(&pbc) % 8)
        unit->data_bit_padding = 8 - put_bits_count(&pbc) % 8;
    else
        unit->data_bit_padding = 0;

    unit->data_size = (put_bits_count(&pbc) + 7) / 8;
    flush_put_bits(&pbc);

    err = ff_cbs_alloc_unit_data(ctx, unit, unit->data_size);
    if (err < 0)
        return err;

    memcpy(unit->data, priv->write_buffer, unit->data_size);

    return 0;
}

static int cbs_mpeg2_assemble_fragment(CodedBitstreamContext *ctx,
                                       CodedBitstreamFragment *frag)
{
    uint8_t *data;
    size_t size, dp, sp;
    int i;

    size = 0;
    for (i = 0; i < frag->nb_units; i++)
        size += 3 + frag->units[i].data_size;

    frag->data_ref = av_buffer_alloc(size);
    if (!frag->data_ref)
        return AVERROR(ENOMEM);
    data = frag->data_ref->data;

    dp = 0;
    for (i = 0; i < frag->nb_units; i++) {
        CodedBitstreamUnit *unit = &frag->units[i];

        data[dp++] = 0;
        data[dp++] = 0;
        data[dp++] = 1;

        for (sp = 0; sp < unit->data_size; sp++)
            data[dp++] = unit->data[sp];
    }

    av_assert0(dp == size);

    frag->data      = data;
    frag->data_size = size;

    return 0;
}

static void cbs_mpeg2_close(CodedBitstreamContext *ctx)
{
    CodedBitstreamMPEG2Context *priv = ctx->priv_data;

    av_freep(&priv->write_buffer);
}

const CodedBitstreamType ff_cbs_type_mpeg2 = {
    .codec_id          = AV_CODEC_ID_MPEG2VIDEO,

    .priv_data_size    = sizeof(CodedBitstreamMPEG2Context),

    .split_fragment    = &cbs_mpeg2_split_fragment,
    .read_unit         = &cbs_mpeg2_read_unit,
    .write_unit        = &cbs_mpeg2_write_unit,
    .assemble_fragment = &cbs_mpeg2_assemble_fragment,

    .close             = &cbs_mpeg2_close,
};<|MERGE_RESOLUTION|>--- conflicted
+++ resolved
@@ -183,23 +183,14 @@
         MPEG2RawSlice *slice;
         int pos, len;
 
-<<<<<<< HEAD
-        slice = av_mallocz(sizeof(*slice));
-        if (!slice)
-            return AVERROR(ENOMEM);
-        err = cbs_mpeg2_read_slice_header(ctx, &gbc, &slice->header);
-        if (err < 0) {
-            av_free(slice);
-=======
         err = ff_cbs_alloc_unit_content(ctx, unit, sizeof(*slice),
                                         &cbs_mpeg2_free_slice);
         if (err < 0)
             return err;
         slice = unit->content;
 
-        err = cbs_mpeg2_read_slice_header(ctx, &bc, &slice->header);
+        err = cbs_mpeg2_read_slice_header(ctx, &gbc, &slice->header);
         if (err < 0)
->>>>>>> ce5870a3
             return err;
 
         pos = get_bits_count(&gbc);
@@ -224,22 +215,13 @@
         case start_code: \
             { \
                 type *header; \
-<<<<<<< HEAD
-                header = av_mallocz(sizeof(*header)); \
-                if (!header) \
-                    return AVERROR(ENOMEM); \
-                err = cbs_mpeg2_read_ ## func(ctx, &gbc, header); \
-                if (err < 0) { \
-                    av_free(header); \
-=======
                 err = ff_cbs_alloc_unit_content(ctx, unit, \
                                                 sizeof(*header), free_func); \
                 if (err < 0) \
                     return err; \
                 header = unit->content; \
-                err = cbs_mpeg2_read_ ## read_func(ctx, &bc, header); \
+                err = cbs_mpeg2_read_ ## read_func(ctx, &gbc, header); \
                 if (err < 0) \
->>>>>>> ce5870a3
                     return err; \
             } \
             break;
