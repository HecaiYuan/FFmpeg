/*
 * SVQ1 Encoder
 * Copyright (C) 2004 Mike Melanson <melanson@pcisys.net>
 *
 * This file is part of FFmpeg.
 *
 * FFmpeg is free software; you can redistribute it and/or
 * modify it under the terms of the GNU Lesser General Public
 * License as published by the Free Software Foundation; either
 * version 2.1 of the License, or (at your option) any later version.
 *
 * FFmpeg is distributed in the hope that it will be useful,
 * but WITHOUT ANY WARRANTY; without even the implied warranty of
 * MERCHANTABILITY or FITNESS FOR A PARTICULAR PURPOSE.  See the GNU
 * Lesser General Public License for more details.
 *
 * You should have received a copy of the GNU Lesser General Public
 * License along with FFmpeg; if not, write to the Free Software
 * Foundation, Inc., 51 Franklin Street, Fifth Floor, Boston, MA 02110-1301 USA
 */

/**
 * @file
 * Sorenson Vector Quantizer #1 (SVQ1) video codec.
 * For more information of the SVQ1 algorithm, visit:
 *   http://www.pcisys.net/~melanson/codecs/
 */

#include "avcodec.h"
#include "hpeldsp.h"
#include "me_cmp.h"
#include "mpegvideo.h"
#include "h263.h"
#include "internal.h"
#include "mpegutils.h"
#include "svq1.h"
#include "svq1enc.h"
#include "svq1enc_cb.h"
#include "libavutil/avassert.h"


static void svq1_write_header(SVQ1EncContext *s, int frame_type)
{
    int i;

    /* frame code */
    put_bits(&s->pb, 22, 0x20);

    /* temporal reference (sure hope this is a "don't care") */
    put_bits(&s->pb, 8, 0x00);

    /* frame type */
    put_bits(&s->pb, 2, frame_type - 1);

    if (frame_type == AV_PICTURE_TYPE_I) {
        /* no checksum since frame code is 0x20 */
        /* no embedded string either */
        /* output 5 unknown bits (2 + 2 + 1) */
        put_bits(&s->pb, 5, 2); /* 2 needed by quicktime decoder */

        i = ff_match_2uint16((void*)ff_svq1_frame_size_table,
                             FF_ARRAY_ELEMS(ff_svq1_frame_size_table),
                             s->frame_width, s->frame_height);
        put_bits(&s->pb, 3, i);

        if (i == 7) {
            put_bits(&s->pb, 12, s->frame_width);
            put_bits(&s->pb, 12, s->frame_height);
        }
    }

    /* no checksum or extra data (next 2 bits get 0) */
    put_bits(&s->pb, 2, 0);
}

#define QUALITY_THRESHOLD    100
#define THRESHOLD_MULTIPLIER 0.6

static int ssd_int8_vs_int16_c(const int8_t *pix1, const int16_t *pix2,
                               intptr_t size)
{
    int score = 0, i;

    for (i = 0; i < size; i++)
        score += (pix1[i] - pix2[i]) * (pix1[i] - pix2[i]);
    return score;
}

static int encode_block(SVQ1EncContext *s, uint8_t *src, uint8_t *ref,
                        uint8_t *decoded, int stride, int level,
                        int threshold, int lambda, int intra)
{
    int count, y, x, i, j, split, best_mean, best_score, best_count;
    int best_vector[6];
    int block_sum[7] = { 0, 0, 0, 0, 0, 0 };
    int w            = 2 << (level + 2 >> 1);
    int h            = 2 << (level + 1 >> 1);
    int size         = w * h;
    int16_t (*block)[256] = s->encoded_block_levels[level];
    const int8_t *codebook_sum, *codebook;
    const uint16_t(*mean_vlc)[2];
    const uint8_t(*multistage_vlc)[2];

    best_score = 0;
    // FIXME: Optimize, this does not need to be done multiple times.
    if (intra) {
        codebook_sum   = svq1_intra_codebook_sum[level];
        codebook       = ff_svq1_intra_codebooks[level];
        mean_vlc       = ff_svq1_intra_mean_vlc;
        multistage_vlc = ff_svq1_intra_multistage_vlc[level];
        for (y = 0; y < h; y++) {
            for (x = 0; x < w; x++) {
                int v = src[x + y * stride];
                block[0][x + w * y] = v;
                best_score         += v * v;
                block_sum[0]       += v;
            }
        }
    } else {
        codebook_sum   = svq1_inter_codebook_sum[level];
        codebook       = ff_svq1_inter_codebooks[level];
        mean_vlc       = ff_svq1_inter_mean_vlc + 256;
        multistage_vlc = ff_svq1_inter_multistage_vlc[level];
        for (y = 0; y < h; y++) {
            for (x = 0; x < w; x++) {
                int v = src[x + y * stride] - ref[x + y * stride];
                block[0][x + w * y] = v;
                best_score         += v * v;
                block_sum[0]       += v;
            }
        }
    }

    best_count  = 0;
    best_score -= (int)((unsigned)block_sum[0] * block_sum[0] >> (level + 3));
    best_mean   = block_sum[0] + (size >> 1) >> (level + 3);

    if (level < 4) {
        for (count = 1; count < 7; count++) {
            int best_vector_score = INT_MAX;
            int best_vector_sum   = -999, best_vector_mean = -999;
            const int stage       = count - 1;
            const int8_t *vector;

            for (i = 0; i < 16; i++) {
                int sum = codebook_sum[stage * 16 + i];
                int sqr, diff, score;

                vector = codebook + stage * size * 16 + i * size;
                sqr    = s->ssd_int8_vs_int16(vector, block[stage], size);
                diff   = block_sum[stage] - sum;
                score  = sqr - (diff * (int64_t)diff >> (level + 3)); // FIXME: 64bit slooow
                if (score < best_vector_score) {
                    int mean = diff + (size >> 1) >> (level + 3);
                    av_assert2(mean > -300 && mean < 300);
                    mean               = av_clip(mean, intra ? 0 : -256, 255);
                    best_vector_score  = score;
                    best_vector[stage] = i;
                    best_vector_sum    = sum;
                    best_vector_mean   = mean;
                }
            }
            av_assert0(best_vector_mean != -999);
            vector = codebook + stage * size * 16 + best_vector[stage] * size;
            for (j = 0; j < size; j++)
                block[stage + 1][j] = block[stage][j] - vector[j];
            block_sum[stage + 1] = block_sum[stage] - best_vector_sum;
            best_vector_score   += lambda *
                                   (+1 + 4 * count +
                                    multistage_vlc[1 + count][1]
                                    + mean_vlc[best_vector_mean][1]);

            if (best_vector_score < best_score) {
                best_score = best_vector_score;
                best_count = count;
                best_mean  = best_vector_mean;
            }
        }
    }

    split = 0;
    if (best_score > threshold && level) {
        int score  = 0;
        int offset = level & 1 ? stride * h / 2 : w / 2;
        PutBitContext backup[6];

        for (i = level - 1; i >= 0; i--)
            backup[i] = s->reorder_pb[i];
        score += encode_block(s, src, ref, decoded, stride, level - 1,
                              threshold >> 1, lambda, intra);
        score += encode_block(s, src + offset, ref + offset, decoded + offset,
                              stride, level - 1, threshold >> 1, lambda, intra);
        score += lambda;

        if (score < best_score) {
            best_score = score;
            split      = 1;
        } else {
            for (i = level - 1; i >= 0; i--)
                s->reorder_pb[i] = backup[i];
        }
    }
    if (level > 0)
        put_bits(&s->reorder_pb[level], 1, split);

    if (!split) {
        av_assert1(best_mean >= 0 && best_mean < 256 || !intra);
        av_assert1(best_mean >= -256 && best_mean < 256);
        av_assert1(best_count >= 0 && best_count < 7);
        av_assert1(level < 4 || best_count == 0);

        /* output the encoding */
        put_bits(&s->reorder_pb[level],
                 multistage_vlc[1 + best_count][1],
                 multistage_vlc[1 + best_count][0]);
        put_bits(&s->reorder_pb[level], mean_vlc[best_mean][1],
                 mean_vlc[best_mean][0]);

        for (i = 0; i < best_count; i++) {
            av_assert2(best_vector[i] >= 0 && best_vector[i] < 16);
            put_bits(&s->reorder_pb[level], 4, best_vector[i]);
        }

        for (y = 0; y < h; y++)
            for (x = 0; x < w; x++)
                decoded[x + y * stride] = src[x + y * stride] -
                                          block[best_count][x + w * y] +
                                          best_mean;
    }

    return best_score;
}

static void init_block_index(MpegEncContext *s){
    s->block_index[0]= s->b8_stride*(s->mb_y*2    )     + s->mb_x*2;
    s->block_index[1]= s->b8_stride*(s->mb_y*2    ) + 1 + s->mb_x*2;
    s->block_index[2]= s->b8_stride*(s->mb_y*2 + 1)     + s->mb_x*2;
    s->block_index[3]= s->b8_stride*(s->mb_y*2 + 1) + 1 + s->mb_x*2;
    s->block_index[4]= s->mb_stride*(s->mb_y + 1)                + s->b8_stride*s->mb_height*2 + s->mb_x;
    s->block_index[5]= s->mb_stride*(s->mb_y + s->mb_height + 2) + s->b8_stride*s->mb_height*2 + s->mb_x;
}

static int svq1_encode_plane(SVQ1EncContext *s, int plane,
                             unsigned char *src_plane,
                             unsigned char *ref_plane,
                             unsigned char *decoded_plane,
                             int width, int height, int src_stride, int stride)
{
    const AVFrame *f = s->avctx->coded_frame;
    int x, y;
    int i;
    int block_width, block_height;
    int level;
    int threshold[6];
    uint8_t *src     = s->scratchbuf + stride * 32;
    const int lambda = (f->quality * f->quality) >>
                       (2 * FF_LAMBDA_SHIFT);

    /* figure out the acceptable level thresholds in advance */
    threshold[5] = QUALITY_THRESHOLD;
    for (level = 4; level >= 0; level--)
        threshold[level] = threshold[level + 1] * THRESHOLD_MULTIPLIER;

    block_width  = (width  + 15) / 16;
    block_height = (height + 15) / 16;

    if (f->pict_type == AV_PICTURE_TYPE_P) {
        s->m.avctx                         = s->avctx;
        s->m.current_picture_ptr           = &s->m.current_picture;
        s->m.last_picture_ptr              = &s->m.last_picture;
        s->m.last_picture.f->data[0]        = ref_plane;
        s->m.linesize                      =
        s->m.last_picture.f->linesize[0]    =
        s->m.new_picture.f->linesize[0]     =
        s->m.current_picture.f->linesize[0] = stride;
        s->m.width                         = width;
        s->m.height                        = height;
        s->m.mb_width                      = block_width;
        s->m.mb_height                     = block_height;
        s->m.mb_stride                     = s->m.mb_width + 1;
        s->m.b8_stride                     = 2 * s->m.mb_width + 1;
        s->m.f_code                        = 1;
        s->m.pict_type                     = f->pict_type;
        s->m.me_method                     = s->avctx->me_method;
        s->m.me.scene_change_score         = 0;
        s->m.flags                         = s->avctx->flags;
        // s->m.out_format                    = FMT_H263;
        // s->m.unrestricted_mv               = 1;
        s->m.lambda                        = f->quality;
        s->m.qscale                        = s->m.lambda * 139 +
                                             FF_LAMBDA_SCALE * 64 >>
                                             FF_LAMBDA_SHIFT + 7;
        s->m.lambda2                       = s->m.lambda * s->m.lambda +
                                             FF_LAMBDA_SCALE / 2 >>
                                             FF_LAMBDA_SHIFT;

        if (!s->motion_val8[plane]) {
            s->motion_val8[plane]  = av_mallocz((s->m.b8_stride *
                                                 block_height * 2 + 2) *
                                                2 * sizeof(int16_t));
            s->motion_val16[plane] = av_mallocz((s->m.mb_stride *
                                                 (block_height + 2) + 1) *
                                                2 * sizeof(int16_t));
            if (!s->motion_val8[plane] || !s->motion_val16[plane])
                return AVERROR(ENOMEM);
        }

        s->m.mb_type = s->mb_type;

        // dummies, to avoid segfaults
        s->m.current_picture.mb_mean   = (uint8_t *)s->dummy;
        s->m.current_picture.mb_var    = (uint16_t *)s->dummy;
        s->m.current_picture.mc_mb_var = (uint16_t *)s->dummy;
        s->m.current_picture.mb_type = s->dummy;

        s->m.current_picture.motion_val[0]   = s->motion_val8[plane] + 2;
        s->m.p_mv_table                      = s->motion_val16[plane] +
                                               s->m.mb_stride + 1;
        s->m.mecc                            = s->mecc; // move
        ff_init_me(&s->m);

        s->m.me.dia_size      = s->avctx->dia_size;
        s->m.first_slice_line = 1;
        for (y = 0; y < block_height; y++) {
            s->m.new_picture.f->data[0] = src - y * 16 * stride; // ugly
            s->m.mb_y                  = y;

            for (i = 0; i < 16 && i + 16 * y < height; i++) {
                memcpy(&src[i * stride], &src_plane[(i + 16 * y) * src_stride],
                       width);
                for (x = width; x < 16 * block_width; x++)
                    src[i * stride + x] = src[i * stride + x - 1];
            }
            for (; i < 16 && i + 16 * y < 16 * block_height; i++)
                memcpy(&src[i * stride], &src[(i - 1) * stride],
                       16 * block_width);

            for (x = 0; x < block_width; x++) {
                s->m.mb_x = x;
                init_block_index(&s->m);

                ff_estimate_p_frame_motion(&s->m, x, y);
            }
            s->m.first_slice_line = 0;
        }

        ff_fix_long_p_mvs(&s->m);
        ff_fix_long_mvs(&s->m, NULL, 0, s->m.p_mv_table, s->m.f_code,
                        CANDIDATE_MB_TYPE_INTER, 0);
    }

    s->m.first_slice_line = 1;
    for (y = 0; y < block_height; y++) {
        for (i = 0; i < 16 && i + 16 * y < height; i++) {
            memcpy(&src[i * stride], &src_plane[(i + 16 * y) * src_stride],
                   width);
            for (x = width; x < 16 * block_width; x++)
                src[i * stride + x] = src[i * stride + x - 1];
        }
        for (; i < 16 && i + 16 * y < 16 * block_height; i++)
            memcpy(&src[i * stride], &src[(i - 1) * stride], 16 * block_width);

        s->m.mb_y = y;
        for (x = 0; x < block_width; x++) {
            uint8_t reorder_buffer[2][6][7 * 32];
            int count[2][6];
            int offset       = y * 16 * stride + x * 16;
            uint8_t *decoded = decoded_plane + offset;
            uint8_t *ref     = ref_plane + offset;
            int score[4]     = { 0, 0, 0, 0 }, best;
            uint8_t *temp    = s->scratchbuf;

            if (s->pb.buf_end - s->pb.buf -
                (put_bits_count(&s->pb) >> 3) < 3000) { // FIXME: check size
                av_log(s->avctx, AV_LOG_ERROR, "encoded frame too large\n");
                return -1;
            }

            s->m.mb_x = x;
            init_block_index(&s->m);

            if (f->pict_type == AV_PICTURE_TYPE_I ||
                (s->m.mb_type[x + y * s->m.mb_stride] &
                 CANDIDATE_MB_TYPE_INTRA)) {
                for (i = 0; i < 6; i++)
                    init_put_bits(&s->reorder_pb[i], reorder_buffer[0][i],
                                  7 * 32);
                if (f->pict_type == AV_PICTURE_TYPE_P) {
                    const uint8_t *vlc = ff_svq1_block_type_vlc[SVQ1_BLOCK_INTRA];
                    put_bits(&s->reorder_pb[5], vlc[1], vlc[0]);
                    score[0] = vlc[1] * lambda;
                }
                score[0] += encode_block(s, src + 16 * x, NULL, temp, stride,
                                         5, 64, lambda, 1);
                for (i = 0; i < 6; i++) {
                    count[0][i] = put_bits_count(&s->reorder_pb[i]);
                    flush_put_bits(&s->reorder_pb[i]);
                }
            } else
                score[0] = INT_MAX;

            best = 0;

            if (f->pict_type == AV_PICTURE_TYPE_P) {
                const uint8_t *vlc = ff_svq1_block_type_vlc[SVQ1_BLOCK_INTER];
                int mx, my, pred_x, pred_y, dxy;
                int16_t *motion_ptr;

                motion_ptr = ff_h263_pred_motion(&s->m, 0, 0, &pred_x, &pred_y);
                if (s->m.mb_type[x + y * s->m.mb_stride] &
                    CANDIDATE_MB_TYPE_INTER) {
                    for (i = 0; i < 6; i++)
                        init_put_bits(&s->reorder_pb[i], reorder_buffer[1][i],
                                      7 * 32);

                    put_bits(&s->reorder_pb[5], vlc[1], vlc[0]);

                    s->m.pb = s->reorder_pb[5];
                    mx      = motion_ptr[0];
                    my      = motion_ptr[1];
                    av_assert1(mx     >= -32 && mx     <= 31);
                    av_assert1(my     >= -32 && my     <= 31);
                    av_assert1(pred_x >= -32 && pred_x <= 31);
                    av_assert1(pred_y >= -32 && pred_y <= 31);
                    ff_h263_encode_motion(&s->m, mx - pred_x, 1);
                    ff_h263_encode_motion(&s->m, my - pred_y, 1);
                    s->reorder_pb[5] = s->m.pb;
                    score[1]        += lambda * put_bits_count(&s->reorder_pb[5]);

                    dxy = (mx & 1) + 2 * (my & 1);

                    s->hdsp.put_pixels_tab[0][dxy](temp + 16*stride,
                                                   ref + (mx >> 1) +
                                                   stride * (my >> 1),
                                                   stride, 16);

                    score[1] += encode_block(s, src + 16 * x, temp + 16*stride,
                                             decoded, stride, 5, 64, lambda, 0);
                    best      = score[1] <= score[0];

                    vlc       = ff_svq1_block_type_vlc[SVQ1_BLOCK_SKIP];
                    score[2]  = s->mecc.sse[0](NULL, src + 16 * x, ref,
                                               stride, 16);
                    score[2] += vlc[1] * lambda;
                    if (score[2] < score[best] && mx == 0 && my == 0) {
                        best = 2;
                        s->hdsp.put_pixels_tab[0][0](decoded, ref, stride, 16);
                        put_bits(&s->pb, vlc[1], vlc[0]);
                    }
                }

                if (best == 1) {
                    for (i = 0; i < 6; i++) {
                        count[1][i] = put_bits_count(&s->reorder_pb[i]);
                        flush_put_bits(&s->reorder_pb[i]);
                    }
                } else {
                    motion_ptr[0]                      =
                    motion_ptr[1]                      =
                    motion_ptr[2]                      =
                    motion_ptr[3]                      =
                    motion_ptr[0 + 2 * s->m.b8_stride] =
                    motion_ptr[1 + 2 * s->m.b8_stride] =
                    motion_ptr[2 + 2 * s->m.b8_stride] =
                    motion_ptr[3 + 2 * s->m.b8_stride] = 0;
                }
            }

            s->rd_total += score[best];

            if (best != 2)
            for (i = 5; i >= 0; i--)
                avpriv_copy_bits(&s->pb, reorder_buffer[best][i],
                                 count[best][i]);
            if (best == 0)
                s->hdsp.put_pixels_tab[0][0](decoded, temp, stride, 16);
        }
        s->m.first_slice_line = 0;
    }
    return 0;
}

static av_cold int svq1_encode_end(AVCodecContext *avctx)
{
    SVQ1EncContext *const s = avctx->priv_data;
    int i;

    av_log(avctx, AV_LOG_DEBUG, "RD: %f\n",
           s->rd_total / (double)(avctx->width * avctx->height *
                                  avctx->frame_number));

    s->m.mb_type = NULL;
    ff_mpv_common_end(&s->m);

    av_freep(&s->m.me.scratchpad);
    av_freep(&s->m.me.map);
    av_freep(&s->m.me.score_map);
    av_freep(&s->mb_type);
    av_freep(&s->dummy);
    av_freep(&s->scratchbuf);

    for (i = 0; i < 3; i++) {
        av_freep(&s->motion_val8[i]);
        av_freep(&s->motion_val16[i]);
    }

    av_frame_free(&s->current_picture);
    av_frame_free(&s->last_picture);
    av_frame_free(&avctx->coded_frame);

    return 0;
}

static av_cold int svq1_encode_init(AVCodecContext *avctx)
{
    SVQ1EncContext *const s = avctx->priv_data;
    int ret;

    ff_hpeldsp_init(&s->hdsp, avctx->flags);
    ff_me_cmp_init(&s->mecc, avctx);
    ff_mpegvideoencdsp_init(&s->m.mpvencdsp, avctx);

    avctx->coded_frame = av_frame_alloc();
    s->current_picture = av_frame_alloc();
    s->last_picture    = av_frame_alloc();
    if (!avctx->coded_frame || !s->current_picture || !s->last_picture) {
        svq1_encode_end(avctx);
        return AVERROR(ENOMEM);
    }

    s->frame_width  = avctx->width;
    s->frame_height = avctx->height;

    s->y_block_width  = (s->frame_width  + 15) / 16;
    s->y_block_height = (s->frame_height + 15) / 16;

    s->c_block_width  = (s->frame_width  / 4 + 15) / 16;
    s->c_block_height = (s->frame_height / 4 + 15) / 16;

    s->avctx               = avctx;
    s->m.avctx             = avctx;

    if ((ret = ff_mpv_common_init(&s->m)) < 0) {
        svq1_encode_end(avctx);
        return ret;
    }

    s->m.picture_structure = PICT_FRAME;
    s->m.me.temp           =
    s->m.me.scratchpad     = av_mallocz((avctx->width + 64) *
                                        2 * 16 * 2 * sizeof(uint8_t));
    s->m.me.map            = av_mallocz(ME_MAP_SIZE * sizeof(uint32_t));
    s->m.me.score_map      = av_mallocz(ME_MAP_SIZE * sizeof(uint32_t));
    s->mb_type             = av_mallocz((s->y_block_width + 1) *
                                        s->y_block_height * sizeof(int16_t));
    s->dummy               = av_mallocz((s->y_block_width + 1) *
                                        s->y_block_height * sizeof(int32_t));
    s->ssd_int8_vs_int16   = ssd_int8_vs_int16_c;

    if (!s->m.me.scratchpad || !s->m.me.map || !s->m.me.score_map ||
        !s->mb_type || !s->dummy) {
        svq1_encode_end(avctx);
        return AVERROR(ENOMEM);
    }

    if (ARCH_PPC)
        ff_svq1enc_init_ppc(s);
    if (ARCH_X86)
        ff_svq1enc_init_x86(s);

    ff_h263_encode_init(&s->m); // mv_penalty

    return 0;
}

static int svq1_encode_frame(AVCodecContext *avctx, AVPacket *pkt,
                             const AVFrame *pict, int *got_packet)
{
    SVQ1EncContext *const s = avctx->priv_data;
    AVFrame *const p        = avctx->coded_frame;
    int i, ret;

    if ((ret = ff_alloc_packet2(avctx, pkt, s->y_block_width * s->y_block_height *
                             MAX_MB_BYTES*3 + FF_MIN_BUFFER_SIZE)) < 0)
        return ret;

    if (avctx->pix_fmt != AV_PIX_FMT_YUV410P) {
        av_log(avctx, AV_LOG_ERROR, "unsupported pixel format\n");
        return -1;
    }

    if (!s->current_picture->data[0]) {
        if ((ret = ff_get_buffer(avctx, s->current_picture, 0)) < 0) {
            return ret;
<<<<<<< HEAD
        }
    }
    if (!s->last_picture->data[0]) {
        if ((ret = ff_get_buffer(avctx, s->last_picture, 0)) < 0) {
            return ret;
        }
    }
    if (!s->scratchbuf) {
        s->scratchbuf = av_malloc_array(s->current_picture->linesize[0], 16 * 3);
=======
    }
    if (!s->last_picture->data[0]) {
        ret = ff_get_buffer(avctx, s->last_picture, 0);
        if (ret < 0)
            return ret;
    }
    if (!s->scratchbuf) {
        s->scratchbuf = av_malloc(s->current_picture->linesize[0] * 16 * 2);
>>>>>>> 6f7a3283
        if (!s->scratchbuf)
            return AVERROR(ENOMEM);
    }

    FFSWAP(AVFrame*, s->current_picture, s->last_picture);

    init_put_bits(&s->pb, pkt->data, pkt->size);

    p->pict_type = avctx->gop_size && avctx->frame_number % avctx->gop_size ?
                   AV_PICTURE_TYPE_P : AV_PICTURE_TYPE_I;
    p->key_frame = p->pict_type == AV_PICTURE_TYPE_I;
    p->quality   = pict->quality;

    svq1_write_header(s, p->pict_type);
    for (i = 0; i < 3; i++)
        if (svq1_encode_plane(s, i,
                              pict->data[i],
                              s->last_picture->data[i],
                              s->current_picture->data[i],
                              s->frame_width  / (i ? 4 : 1),
                              s->frame_height / (i ? 4 : 1),
                              pict->linesize[i],
                              s->current_picture->linesize[i]) < 0)
            return -1;

    // avpriv_align_put_bits(&s->pb);
    while (put_bits_count(&s->pb) & 31)
        put_bits(&s->pb, 1, 0);

    flush_put_bits(&s->pb);

    pkt->size = put_bits_count(&s->pb) / 8;
    if (p->pict_type == AV_PICTURE_TYPE_I)
        pkt->flags |= AV_PKT_FLAG_KEY;
    *got_packet = 1;

    return 0;
}

AVCodec ff_svq1_encoder = {
    .name           = "svq1",
    .long_name      = NULL_IF_CONFIG_SMALL("Sorenson Vector Quantizer 1 / Sorenson Video 1 / SVQ1"),
    .type           = AVMEDIA_TYPE_VIDEO,
    .id             = AV_CODEC_ID_SVQ1,
    .priv_data_size = sizeof(SVQ1EncContext),
    .init           = svq1_encode_init,
    .encode2        = svq1_encode_frame,
    .close          = svq1_encode_end,
    .pix_fmts       = (const enum AVPixelFormat[]) { AV_PIX_FMT_YUV410P,
                                                     AV_PIX_FMT_NONE },
};<|MERGE_RESOLUTION|>--- conflicted
+++ resolved
@@ -592,17 +592,7 @@
     if (!s->current_picture->data[0]) {
         if ((ret = ff_get_buffer(avctx, s->current_picture, 0)) < 0) {
             return ret;
-<<<<<<< HEAD
-        }
-    }
-    if (!s->last_picture->data[0]) {
-        if ((ret = ff_get_buffer(avctx, s->last_picture, 0)) < 0) {
-            return ret;
-        }
-    }
-    if (!s->scratchbuf) {
-        s->scratchbuf = av_malloc_array(s->current_picture->linesize[0], 16 * 3);
-=======
+        }
     }
     if (!s->last_picture->data[0]) {
         ret = ff_get_buffer(avctx, s->last_picture, 0);
@@ -610,8 +600,7 @@
             return ret;
     }
     if (!s->scratchbuf) {
-        s->scratchbuf = av_malloc(s->current_picture->linesize[0] * 16 * 2);
->>>>>>> 6f7a3283
+        s->scratchbuf = av_malloc_array(s->current_picture->linesize[0], 16 * 3);
         if (!s->scratchbuf)
             return AVERROR(ENOMEM);
     }
