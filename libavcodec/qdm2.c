/*
 * QDM2 compatible decoder
 * Copyright (c) 2003 Ewald Snel
 * Copyright (c) 2005 Benjamin Larsson
 * Copyright (c) 2005 Alex Beregszaszi
 * Copyright (c) 2005 Roberto Togni
 *
 * This file is part of FFmpeg.
 *
 * FFmpeg is free software; you can redistribute it and/or
 * modify it under the terms of the GNU Lesser General Public
 * License as published by the Free Software Foundation; either
 * version 2.1 of the License, or (at your option) any later version.
 *
 * FFmpeg is distributed in the hope that it will be useful,
 * but WITHOUT ANY WARRANTY; without even the implied warranty of
 * MERCHANTABILITY or FITNESS FOR A PARTICULAR PURPOSE.  See the GNU
 * Lesser General Public License for more details.
 *
 * You should have received a copy of the GNU Lesser General Public
 * License along with FFmpeg; if not, write to the Free Software
 * Foundation, Inc., 51 Franklin Street, Fifth Floor, Boston, MA 02110-1301 USA
 */

/**
 * @file
 * QDM2 decoder
 * @author Ewald Snel, Benjamin Larsson, Alex Beregszaszi, Roberto Togni
 *
 * The decoder is not perfect yet, there are still some distortions
 * especially on files encoded with 16 or 8 subbands.
 */

#include <math.h>
#include <stddef.h>
#include <stdio.h>

#define BITSTREAM_READER_LE
#include "avcodec.h"
#include "get_bits.h"
#include "dsputil.h"
#include "rdft.h"
#include "mpegaudiodsp.h"
#include "mpegaudio.h"

#include "qdm2data.h"
#include "qdm2_tablegen.h"

#undef NDEBUG
#include <assert.h>


#define QDM2_LIST_ADD(list, size, packet) \
do { \
      if (size > 0) { \
    list[size - 1].next = &list[size]; \
      } \
      list[size].packet = packet; \
      list[size].next = NULL; \
      size++; \
} while(0)

// Result is 8, 16 or 30
#define QDM2_SB_USED(sub_sampling) (((sub_sampling) >= 2) ? 30 : 8 << (sub_sampling))

#define FIX_NOISE_IDX(noise_idx) \
  if ((noise_idx) >= 3840) \
    (noise_idx) -= 3840; \

#define SB_DITHERING_NOISE(sb,noise_idx) (noise_table[(noise_idx)++] * sb_noise_attenuation[(sb)])

#define SAMPLES_NEEDED \
     av_log (NULL,AV_LOG_INFO,"This file triggers some untested code. Please contact the developers.\n");

#define SAMPLES_NEEDED_2(why) \
     av_log (NULL,AV_LOG_INFO,"This file triggers some missing code. Please contact the developers.\nPosition: %s\n",why);

#define QDM2_MAX_FRAME_SIZE 512

typedef int8_t sb_int8_array[2][30][64];

/**
 * Subpacket
 */
typedef struct {
    int type;            ///< subpacket type
    unsigned int size;   ///< subpacket size
    const uint8_t *data; ///< pointer to subpacket data (points to input data buffer, it's not a private copy)
} QDM2SubPacket;

/**
 * A node in the subpacket list
 */
typedef struct QDM2SubPNode {
    QDM2SubPacket *packet;      ///< packet
    struct QDM2SubPNode *next; ///< pointer to next packet in the list, NULL if leaf node
} QDM2SubPNode;

typedef struct {
    float re;
    float im;
} QDM2Complex;

typedef struct {
    float level;
    QDM2Complex *complex;
    const float *table;
    int   phase;
    int   phase_shift;
    int   duration;
    short time_index;
    short cutoff;
} FFTTone;

typedef struct {
    int16_t sub_packet;
    uint8_t channel;
    int16_t offset;
    int16_t exp;
    uint8_t phase;
} FFTCoefficient;

typedef struct {
    DECLARE_ALIGNED(32, QDM2Complex, complex)[MPA_MAX_CHANNELS][256];
} QDM2FFT;

/**
 * QDM2 decoder context
 */
typedef struct {
    AVFrame frame;

    /// Parameters from codec header, do not change during playback
    int nb_channels;         ///< number of channels
    int channels;            ///< number of channels
    int group_size;          ///< size of frame group (16 frames per group)
    int fft_size;            ///< size of FFT, in complex numbers
    int checksum_size;       ///< size of data block, used also for checksum

    /// Parameters built from header parameters, do not change during playback
    int group_order;         ///< order of frame group
    int fft_order;           ///< order of FFT (actually fftorder+1)
    int frame_size;          ///< size of data frame
    int frequency_range;
    int sub_sampling;        ///< subsampling: 0=25%, 1=50%, 2=100% */
    int coeff_per_sb_select; ///< selector for "num. of coeffs. per subband" tables. Can be 0, 1, 2
    int cm_table_select;     ///< selector for "coding method" tables. Can be 0, 1 (from init: 0-4)

    /// Packets and packet lists
    QDM2SubPacket sub_packets[16];      ///< the packets themselves
    QDM2SubPNode sub_packet_list_A[16]; ///< list of all packets
    QDM2SubPNode sub_packet_list_B[16]; ///< FFT packets B are on list
    int sub_packets_B;                  ///< number of packets on 'B' list
    QDM2SubPNode sub_packet_list_C[16]; ///< packets with errors?
    QDM2SubPNode sub_packet_list_D[16]; ///< DCT packets

    /// FFT and tones
    FFTTone fft_tones[1000];
    int fft_tone_start;
    int fft_tone_end;
    FFTCoefficient fft_coefs[1000];
    int fft_coefs_index;
    int fft_coefs_min_index[5];
    int fft_coefs_max_index[5];
    int fft_level_exp[6];
    RDFTContext rdft_ctx;
    QDM2FFT fft;

    /// I/O data
    const uint8_t *compressed_data;
    int compressed_size;
    float output_buffer[QDM2_MAX_FRAME_SIZE * MPA_MAX_CHANNELS * 2];

    /// Synthesis filter
    MPADSPContext mpadsp;
    DECLARE_ALIGNED(32, float, synth_buf)[MPA_MAX_CHANNELS][512*2];
    int synth_buf_offset[MPA_MAX_CHANNELS];
    DECLARE_ALIGNED(32, float, sb_samples)[MPA_MAX_CHANNELS][128][SBLIMIT];
    DECLARE_ALIGNED(32, float, samples)[MPA_MAX_CHANNELS * MPA_FRAME_SIZE];

    /// Mixed temporary data used in decoding
    float tone_level[MPA_MAX_CHANNELS][30][64];
    int8_t coding_method[MPA_MAX_CHANNELS][30][64];
    int8_t quantized_coeffs[MPA_MAX_CHANNELS][10][8];
    int8_t tone_level_idx_base[MPA_MAX_CHANNELS][30][8];
    int8_t tone_level_idx_hi1[MPA_MAX_CHANNELS][3][8][8];
    int8_t tone_level_idx_mid[MPA_MAX_CHANNELS][26][8];
    int8_t tone_level_idx_hi2[MPA_MAX_CHANNELS][26];
    int8_t tone_level_idx[MPA_MAX_CHANNELS][30][64];
    int8_t tone_level_idx_temp[MPA_MAX_CHANNELS][30][64];

    // Flags
    int has_errors;         ///< packet has errors
    int superblocktype_2_3; ///< select fft tables and some algorithm based on superblock type
    int do_synth_filter;    ///< used to perform or skip synthesis filter

    int sub_packet;
    int noise_idx; ///< index for dithering noise table
} QDM2Context;


static VLC vlc_tab_level;
static VLC vlc_tab_diff;
static VLC vlc_tab_run;
static VLC fft_level_exp_alt_vlc;
static VLC fft_level_exp_vlc;
static VLC fft_stereo_exp_vlc;
static VLC fft_stereo_phase_vlc;
static VLC vlc_tab_tone_level_idx_hi1;
static VLC vlc_tab_tone_level_idx_mid;
static VLC vlc_tab_tone_level_idx_hi2;
static VLC vlc_tab_type30;
static VLC vlc_tab_type34;
static VLC vlc_tab_fft_tone_offset[5];

static const uint16_t qdm2_vlc_offs[] = {
    0,260,566,598,894,1166,1230,1294,1678,1950,2214,2278,2310,2570,2834,3124,3448,3838,
};

static av_cold void qdm2_init_vlc(void)
{
    static int vlcs_initialized = 0;
    static VLC_TYPE qdm2_table[3838][2];

    if (!vlcs_initialized) {

        vlc_tab_level.table = &qdm2_table[qdm2_vlc_offs[0]];
        vlc_tab_level.table_allocated = qdm2_vlc_offs[1] - qdm2_vlc_offs[0];
        init_vlc (&vlc_tab_level, 8, 24,
            vlc_tab_level_huffbits, 1, 1,
            vlc_tab_level_huffcodes, 2, 2, INIT_VLC_USE_NEW_STATIC | INIT_VLC_LE);

        vlc_tab_diff.table = &qdm2_table[qdm2_vlc_offs[1]];
        vlc_tab_diff.table_allocated = qdm2_vlc_offs[2] - qdm2_vlc_offs[1];
        init_vlc (&vlc_tab_diff, 8, 37,
            vlc_tab_diff_huffbits, 1, 1,
            vlc_tab_diff_huffcodes, 2, 2, INIT_VLC_USE_NEW_STATIC | INIT_VLC_LE);

        vlc_tab_run.table = &qdm2_table[qdm2_vlc_offs[2]];
        vlc_tab_run.table_allocated = qdm2_vlc_offs[3] - qdm2_vlc_offs[2];
        init_vlc (&vlc_tab_run, 5, 6,
            vlc_tab_run_huffbits, 1, 1,
            vlc_tab_run_huffcodes, 1, 1, INIT_VLC_USE_NEW_STATIC | INIT_VLC_LE);

        fft_level_exp_alt_vlc.table = &qdm2_table[qdm2_vlc_offs[3]];
        fft_level_exp_alt_vlc.table_allocated = qdm2_vlc_offs[4] - qdm2_vlc_offs[3];
        init_vlc (&fft_level_exp_alt_vlc, 8, 28,
            fft_level_exp_alt_huffbits, 1, 1,
            fft_level_exp_alt_huffcodes, 2, 2, INIT_VLC_USE_NEW_STATIC | INIT_VLC_LE);


        fft_level_exp_vlc.table = &qdm2_table[qdm2_vlc_offs[4]];
        fft_level_exp_vlc.table_allocated = qdm2_vlc_offs[5] - qdm2_vlc_offs[4];
        init_vlc (&fft_level_exp_vlc, 8, 20,
            fft_level_exp_huffbits, 1, 1,
            fft_level_exp_huffcodes, 2, 2, INIT_VLC_USE_NEW_STATIC | INIT_VLC_LE);

        fft_stereo_exp_vlc.table = &qdm2_table[qdm2_vlc_offs[5]];
        fft_stereo_exp_vlc.table_allocated = qdm2_vlc_offs[6] - qdm2_vlc_offs[5];
        init_vlc (&fft_stereo_exp_vlc, 6, 7,
            fft_stereo_exp_huffbits, 1, 1,
            fft_stereo_exp_huffcodes, 1, 1, INIT_VLC_USE_NEW_STATIC | INIT_VLC_LE);

        fft_stereo_phase_vlc.table = &qdm2_table[qdm2_vlc_offs[6]];
        fft_stereo_phase_vlc.table_allocated = qdm2_vlc_offs[7] - qdm2_vlc_offs[6];
        init_vlc (&fft_stereo_phase_vlc, 6, 9,
            fft_stereo_phase_huffbits, 1, 1,
            fft_stereo_phase_huffcodes, 1, 1, INIT_VLC_USE_NEW_STATIC | INIT_VLC_LE);

        vlc_tab_tone_level_idx_hi1.table = &qdm2_table[qdm2_vlc_offs[7]];
        vlc_tab_tone_level_idx_hi1.table_allocated = qdm2_vlc_offs[8] - qdm2_vlc_offs[7];
        init_vlc (&vlc_tab_tone_level_idx_hi1, 8, 20,
            vlc_tab_tone_level_idx_hi1_huffbits, 1, 1,
            vlc_tab_tone_level_idx_hi1_huffcodes, 2, 2, INIT_VLC_USE_NEW_STATIC | INIT_VLC_LE);

        vlc_tab_tone_level_idx_mid.table = &qdm2_table[qdm2_vlc_offs[8]];
        vlc_tab_tone_level_idx_mid.table_allocated = qdm2_vlc_offs[9] - qdm2_vlc_offs[8];
        init_vlc (&vlc_tab_tone_level_idx_mid, 8, 24,
            vlc_tab_tone_level_idx_mid_huffbits, 1, 1,
            vlc_tab_tone_level_idx_mid_huffcodes, 2, 2, INIT_VLC_USE_NEW_STATIC | INIT_VLC_LE);

        vlc_tab_tone_level_idx_hi2.table = &qdm2_table[qdm2_vlc_offs[9]];
        vlc_tab_tone_level_idx_hi2.table_allocated = qdm2_vlc_offs[10] - qdm2_vlc_offs[9];
        init_vlc (&vlc_tab_tone_level_idx_hi2, 8, 24,
            vlc_tab_tone_level_idx_hi2_huffbits, 1, 1,
            vlc_tab_tone_level_idx_hi2_huffcodes, 2, 2, INIT_VLC_USE_NEW_STATIC | INIT_VLC_LE);

        vlc_tab_type30.table = &qdm2_table[qdm2_vlc_offs[10]];
        vlc_tab_type30.table_allocated = qdm2_vlc_offs[11] - qdm2_vlc_offs[10];
        init_vlc (&vlc_tab_type30, 6, 9,
            vlc_tab_type30_huffbits, 1, 1,
            vlc_tab_type30_huffcodes, 1, 1, INIT_VLC_USE_NEW_STATIC | INIT_VLC_LE);

        vlc_tab_type34.table = &qdm2_table[qdm2_vlc_offs[11]];
        vlc_tab_type34.table_allocated = qdm2_vlc_offs[12] - qdm2_vlc_offs[11];
        init_vlc (&vlc_tab_type34, 5, 10,
            vlc_tab_type34_huffbits, 1, 1,
            vlc_tab_type34_huffcodes, 1, 1, INIT_VLC_USE_NEW_STATIC | INIT_VLC_LE);

        vlc_tab_fft_tone_offset[0].table = &qdm2_table[qdm2_vlc_offs[12]];
        vlc_tab_fft_tone_offset[0].table_allocated = qdm2_vlc_offs[13] - qdm2_vlc_offs[12];
        init_vlc (&vlc_tab_fft_tone_offset[0], 8, 23,
            vlc_tab_fft_tone_offset_0_huffbits, 1, 1,
            vlc_tab_fft_tone_offset_0_huffcodes, 2, 2, INIT_VLC_USE_NEW_STATIC | INIT_VLC_LE);

        vlc_tab_fft_tone_offset[1].table = &qdm2_table[qdm2_vlc_offs[13]];
        vlc_tab_fft_tone_offset[1].table_allocated = qdm2_vlc_offs[14] - qdm2_vlc_offs[13];
        init_vlc (&vlc_tab_fft_tone_offset[1], 8, 28,
            vlc_tab_fft_tone_offset_1_huffbits, 1, 1,
            vlc_tab_fft_tone_offset_1_huffcodes, 2, 2, INIT_VLC_USE_NEW_STATIC | INIT_VLC_LE);

        vlc_tab_fft_tone_offset[2].table = &qdm2_table[qdm2_vlc_offs[14]];
        vlc_tab_fft_tone_offset[2].table_allocated = qdm2_vlc_offs[15] - qdm2_vlc_offs[14];
        init_vlc (&vlc_tab_fft_tone_offset[2], 8, 32,
            vlc_tab_fft_tone_offset_2_huffbits, 1, 1,
            vlc_tab_fft_tone_offset_2_huffcodes, 2, 2, INIT_VLC_USE_NEW_STATIC | INIT_VLC_LE);

        vlc_tab_fft_tone_offset[3].table = &qdm2_table[qdm2_vlc_offs[15]];
        vlc_tab_fft_tone_offset[3].table_allocated = qdm2_vlc_offs[16] - qdm2_vlc_offs[15];
        init_vlc (&vlc_tab_fft_tone_offset[3], 8, 35,
            vlc_tab_fft_tone_offset_3_huffbits, 1, 1,
            vlc_tab_fft_tone_offset_3_huffcodes, 2, 2, INIT_VLC_USE_NEW_STATIC | INIT_VLC_LE);

        vlc_tab_fft_tone_offset[4].table = &qdm2_table[qdm2_vlc_offs[16]];
        vlc_tab_fft_tone_offset[4].table_allocated = qdm2_vlc_offs[17] - qdm2_vlc_offs[16];
        init_vlc (&vlc_tab_fft_tone_offset[4], 8, 38,
            vlc_tab_fft_tone_offset_4_huffbits, 1, 1,
            vlc_tab_fft_tone_offset_4_huffcodes, 2, 2, INIT_VLC_USE_NEW_STATIC | INIT_VLC_LE);

        vlcs_initialized=1;
    }
}

static int qdm2_get_vlc (GetBitContext *gb, VLC *vlc, int flag, int depth)
{
    int value;

    value = get_vlc2(gb, vlc->table, vlc->bits, depth);

    /* stage-2, 3 bits exponent escape sequence */
    if (value-- == 0)
        value = get_bits (gb, get_bits (gb, 3) + 1);

    /* stage-3, optional */
    if (flag) {
        int tmp;

        if (value >= 60) {
            av_log(0, AV_LOG_ERROR, "value %d in qdm2_get_vlc too large\n", value);
            return 0;
        }

        tmp= vlc_stage3_values[value];

        if ((value & ~3) > 0)
            tmp += get_bits (gb, (value >> 2));
        value = tmp;
    }

    return value;
}


static int qdm2_get_se_vlc (VLC *vlc, GetBitContext *gb, int depth)
{
    int value = qdm2_get_vlc (gb, vlc, 0, depth);

    return (value & 1) ? ((value + 1) >> 1) : -(value >> 1);
}


/**
 * QDM2 checksum
 *
 * @param data      pointer to data to be checksum'ed
 * @param length    data length
 * @param value     checksum value
 *
 * @return          0 if checksum is OK
 */
static uint16_t qdm2_packet_checksum (const uint8_t *data, int length, int value) {
    int i;

    for (i=0; i < length; i++)
        value -= data[i];

    return (uint16_t)(value & 0xffff);
}


/**
 * Fill a QDM2SubPacket structure with packet type, size, and data pointer.
 *
 * @param gb            bitreader context
 * @param sub_packet    packet under analysis
 */
static void qdm2_decode_sub_packet_header (GetBitContext *gb, QDM2SubPacket *sub_packet)
{
    sub_packet->type = get_bits (gb, 8);

    if (sub_packet->type == 0) {
        sub_packet->size = 0;
        sub_packet->data = NULL;
    } else {
        sub_packet->size = get_bits (gb, 8);

      if (sub_packet->type & 0x80) {
          sub_packet->size <<= 8;
          sub_packet->size  |= get_bits (gb, 8);
          sub_packet->type  &= 0x7f;
      }

      if (sub_packet->type == 0x7f)
          sub_packet->type |= (get_bits (gb, 8) << 8);

      sub_packet->data = &gb->buffer[get_bits_count(gb) / 8]; // FIXME: this depends on bitreader internal data
    }

    av_log(NULL,AV_LOG_DEBUG,"Subpacket: type=%d size=%d start_offs=%x\n",
        sub_packet->type, sub_packet->size, get_bits_count(gb) / 8);
}


/**
 * Return node pointer to first packet of requested type in list.
 *
 * @param list    list of subpackets to be scanned
 * @param type    type of searched subpacket
 * @return        node pointer for subpacket if found, else NULL
 */
static QDM2SubPNode* qdm2_search_subpacket_type_in_list (QDM2SubPNode *list, int type)
{
    while (list != NULL && list->packet != NULL) {
        if (list->packet->type == type)
            return list;
        list = list->next;
    }
    return NULL;
}


/**
 * Replace 8 elements with their average value.
 * Called by qdm2_decode_superblock before starting subblock decoding.
 *
 * @param q       context
 */
static void average_quantized_coeffs (QDM2Context *q)
{
    int i, j, n, ch, sum;

    n = coeff_per_sb_for_avg[q->coeff_per_sb_select][QDM2_SB_USED(q->sub_sampling) - 1] + 1;

    for (ch = 0; ch < q->nb_channels; ch++)
        for (i = 0; i < n; i++) {
            sum = 0;

            for (j = 0; j < 8; j++)
                sum += q->quantized_coeffs[ch][i][j];

            sum /= 8;
            if (sum > 0)
                sum--;

            for (j=0; j < 8; j++)
                q->quantized_coeffs[ch][i][j] = sum;
        }
}


/**
 * Build subband samples with noise weighted by q->tone_level.
 * Called by synthfilt_build_sb_samples.
 *
 * @param q     context
 * @param sb    subband index
 */
static void build_sb_samples_from_noise (QDM2Context *q, int sb)
{
    int ch, j;

    FIX_NOISE_IDX(q->noise_idx);

    if (!q->nb_channels)
        return;

    for (ch = 0; ch < q->nb_channels; ch++)
        for (j = 0; j < 64; j++) {
            q->sb_samples[ch][j * 2][sb] = SB_DITHERING_NOISE(sb,q->noise_idx) * q->tone_level[ch][sb][j];
            q->sb_samples[ch][j * 2 + 1][sb] = SB_DITHERING_NOISE(sb,q->noise_idx) * q->tone_level[ch][sb][j];
        }
}


/**
 * Called while processing data from subpackets 11 and 12.
 * Used after making changes to coding_method array.
 *
 * @param sb               subband index
 * @param channels         number of channels
 * @param coding_method    q->coding_method[0][0][0]
 */
static void fix_coding_method_array (int sb, int channels, sb_int8_array coding_method)
{
    int j,k;
    int ch;
    int run, case_val;
    static const int switchtable[23] = {0,5,1,5,5,5,5,5,2,5,5,5,5,5,5,5,3,5,5,5,5,5,4};

    for (ch = 0; ch < channels; ch++) {
        for (j = 0; j < 64; ) {
            if((coding_method[ch][sb][j] - 8) > 22) {
                run = 1;
                case_val = 8;
            } else {
                switch (switchtable[coding_method[ch][sb][j]-8]) {
                    case 0: run = 10; case_val = 10; break;
                    case 1: run = 1; case_val = 16; break;
                    case 2: run = 5; case_val = 24; break;
                    case 3: run = 3; case_val = 30; break;
                    case 4: run = 1; case_val = 30; break;
                    case 5: run = 1; case_val = 8; break;
                    default: run = 1; case_val = 8; break;
                }
            }
            for (k = 0; k < run; k++)
                if (j + k < 128)
                    if (coding_method[ch][sb + (j + k) / 64][(j + k) % 64] > coding_method[ch][sb][j])
                        if (k > 0) {
                           SAMPLES_NEEDED
                            //not debugged, almost never used
                            memset(&coding_method[ch][sb][j + k], case_val, k * sizeof(int8_t));
                            memset(&coding_method[ch][sb][j + k], case_val, 3 * sizeof(int8_t));
                        }
            j += run;
        }
    }
}


/**
 * Related to synthesis filter
 * Called by process_subpacket_10
 *
 * @param q       context
 * @param flag    1 if called after getting data from subpacket 10, 0 if no subpacket 10
 */
static void fill_tone_level_array (QDM2Context *q, int flag)
{
    int i, sb, ch, sb_used;
    int tmp, tab;

    // This should never happen
    if (q->nb_channels <= 0)
        return;

    for (ch = 0; ch < q->nb_channels; ch++)
        for (sb = 0; sb < 30; sb++)
            for (i = 0; i < 8; i++) {
                if ((tab=coeff_per_sb_for_dequant[q->coeff_per_sb_select][sb]) < (last_coeff[q->coeff_per_sb_select] - 1))
                    tmp = q->quantized_coeffs[ch][tab + 1][i] * dequant_table[q->coeff_per_sb_select][tab + 1][sb]+
                          q->quantized_coeffs[ch][tab][i] * dequant_table[q->coeff_per_sb_select][tab][sb];
                else
                    tmp = q->quantized_coeffs[ch][tab][i] * dequant_table[q->coeff_per_sb_select][tab][sb];
                if(tmp < 0)
                    tmp += 0xff;
                q->tone_level_idx_base[ch][sb][i] = (tmp / 256) & 0xff;
            }

    sb_used = QDM2_SB_USED(q->sub_sampling);

    if ((q->superblocktype_2_3 != 0) && !flag) {
        for (sb = 0; sb < sb_used; sb++)
            for (ch = 0; ch < q->nb_channels; ch++)
                for (i = 0; i < 64; i++) {
                    q->tone_level_idx[ch][sb][i] = q->tone_level_idx_base[ch][sb][i / 8];
                    if (q->tone_level_idx[ch][sb][i] < 0)
                        q->tone_level[ch][sb][i] = 0;
                    else
                        q->tone_level[ch][sb][i] = fft_tone_level_table[0][q->tone_level_idx[ch][sb][i] & 0x3f];
                }
    } else {
        tab = q->superblocktype_2_3 ? 0 : 1;
        for (sb = 0; sb < sb_used; sb++) {
            if ((sb >= 4) && (sb <= 23)) {
                for (ch = 0; ch < q->nb_channels; ch++)
                    for (i = 0; i < 64; i++) {
                        tmp = q->tone_level_idx_base[ch][sb][i / 8] -
                              q->tone_level_idx_hi1[ch][sb / 8][i / 8][i % 8] -
                              q->tone_level_idx_mid[ch][sb - 4][i / 8] -
                              q->tone_level_idx_hi2[ch][sb - 4];
                        q->tone_level_idx[ch][sb][i] = tmp & 0xff;
                        if ((tmp < 0) || (!q->superblocktype_2_3 && !tmp))
                            q->tone_level[ch][sb][i] = 0;
                        else
                            q->tone_level[ch][sb][i] = fft_tone_level_table[tab][tmp & 0x3f];
                }
            } else {
                if (sb > 4) {
                    for (ch = 0; ch < q->nb_channels; ch++)
                        for (i = 0; i < 64; i++) {
                            tmp = q->tone_level_idx_base[ch][sb][i / 8] -
                                  q->tone_level_idx_hi1[ch][2][i / 8][i % 8] -
                                  q->tone_level_idx_hi2[ch][sb - 4];
                            q->tone_level_idx[ch][sb][i] = tmp & 0xff;
                            if ((tmp < 0) || (!q->superblocktype_2_3 && !tmp))
                                q->tone_level[ch][sb][i] = 0;
                            else
                                q->tone_level[ch][sb][i] = fft_tone_level_table[tab][tmp & 0x3f];
                    }
                } else {
                    for (ch = 0; ch < q->nb_channels; ch++)
                        for (i = 0; i < 64; i++) {
                            tmp = q->tone_level_idx[ch][sb][i] = q->tone_level_idx_base[ch][sb][i / 8];
                            if ((tmp < 0) || (!q->superblocktype_2_3 && !tmp))
                                q->tone_level[ch][sb][i] = 0;
                            else
                                q->tone_level[ch][sb][i] = fft_tone_level_table[tab][tmp & 0x3f];
                        }
                }
            }
        }
    }

    return;
}


/**
 * Related to synthesis filter
 * Called by process_subpacket_11
 * c is built with data from subpacket 11
 * Most of this function is used only if superblock_type_2_3 == 0, never seen it in samples
 *
 * @param tone_level_idx
 * @param tone_level_idx_temp
 * @param coding_method        q->coding_method[0][0][0]
 * @param nb_channels          number of channels
 * @param c                    coming from subpacket 11, passed as 8*c
 * @param superblocktype_2_3   flag based on superblock packet type
 * @param cm_table_select      q->cm_table_select
 */
static void fill_coding_method_array (sb_int8_array tone_level_idx, sb_int8_array tone_level_idx_temp,
                sb_int8_array coding_method, int nb_channels,
                int c, int superblocktype_2_3, int cm_table_select)
{
    int ch, sb, j;
    int tmp, acc, esp_40, comp;
    int add1, add2, add3, add4;
    int64_t multres;

    // This should never happen
    if (nb_channels <= 0)
        return;

    if (!superblocktype_2_3) {
        /* This case is untested, no samples available */
        SAMPLES_NEEDED
        for (ch = 0; ch < nb_channels; ch++)
            for (sb = 0; sb < 30; sb++) {
                for (j = 1; j < 63; j++) {  // The loop only iterates to 63 so the code doesn't overflow the buffer
                    add1 = tone_level_idx[ch][sb][j] - 10;
                    if (add1 < 0)
                        add1 = 0;
                    add2 = add3 = add4 = 0;
                    if (sb > 1) {
                        add2 = tone_level_idx[ch][sb - 2][j] + tone_level_idx_offset_table[sb][0] - 6;
                        if (add2 < 0)
                            add2 = 0;
                    }
                    if (sb > 0) {
                        add3 = tone_level_idx[ch][sb - 1][j] + tone_level_idx_offset_table[sb][1] - 6;
                        if (add3 < 0)
                            add3 = 0;
                    }
                    if (sb < 29) {
                        add4 = tone_level_idx[ch][sb + 1][j] + tone_level_idx_offset_table[sb][3] - 6;
                        if (add4 < 0)
                            add4 = 0;
                    }
                    tmp = tone_level_idx[ch][sb][j + 1] * 2 - add4 - add3 - add2 - add1;
                    if (tmp < 0)
                        tmp = 0;
                    tone_level_idx_temp[ch][sb][j + 1] = tmp & 0xff;
                }
                tone_level_idx_temp[ch][sb][0] = tone_level_idx_temp[ch][sb][1];
            }
            acc = 0;
            for (ch = 0; ch < nb_channels; ch++)
                for (sb = 0; sb < 30; sb++)
                    for (j = 0; j < 64; j++)
                        acc += tone_level_idx_temp[ch][sb][j];

            multres = 0x66666667 * (acc * 10);
            esp_40 = (multres >> 32) / 8 + ((multres & 0xffffffff) >> 31);
            for (ch = 0;  ch < nb_channels; ch++)
                for (sb = 0; sb < 30; sb++)
                    for (j = 0; j < 64; j++) {
                        comp = tone_level_idx_temp[ch][sb][j]* esp_40 * 10;
                        if (comp < 0)
                            comp += 0xff;
                        comp /= 256; // signed shift
                        switch(sb) {
                            case 0:
                                if (comp < 30)
                                    comp = 30;
                                comp += 15;
                                break;
                            case 1:
                                if (comp < 24)
                                    comp = 24;
                                comp += 10;
                                break;
                            case 2:
                            case 3:
                            case 4:
                                if (comp < 16)
                                    comp = 16;
                        }
                        if (comp <= 5)
                            tmp = 0;
                        else if (comp <= 10)
                            tmp = 10;
                        else if (comp <= 16)
                            tmp = 16;
                        else if (comp <= 24)
                            tmp = -1;
                        else
                            tmp = 0;
                        coding_method[ch][sb][j] = ((tmp & 0xfffa) + 30 )& 0xff;
                    }
            for (sb = 0; sb < 30; sb++)
                fix_coding_method_array(sb, nb_channels, coding_method);
            for (ch = 0; ch < nb_channels; ch++)
                for (sb = 0; sb < 30; sb++)
                    for (j = 0; j < 64; j++)
                        if (sb >= 10) {
                            if (coding_method[ch][sb][j] < 10)
                                coding_method[ch][sb][j] = 10;
                        } else {
                            if (sb >= 2) {
                                if (coding_method[ch][sb][j] < 16)
                                    coding_method[ch][sb][j] = 16;
                            } else {
                                if (coding_method[ch][sb][j] < 30)
                                    coding_method[ch][sb][j] = 30;
                            }
                        }
    } else { // superblocktype_2_3 != 0
        for (ch = 0; ch < nb_channels; ch++)
            for (sb = 0; sb < 30; sb++)
                for (j = 0; j < 64; j++)
                    coding_method[ch][sb][j] = coding_method_table[cm_table_select][sb];
    }

    return;
}


/**
 *
 * Called by process_subpacket_11 to process more data from subpacket 11 with sb 0-8
 * Called by process_subpacket_12 to process data from subpacket 12 with sb 8-sb_used
 *
 * @param q         context
 * @param gb        bitreader context
 * @param length    packet length in bits
 * @param sb_min    lower subband processed (sb_min included)
 * @param sb_max    higher subband processed (sb_max excluded)
 */
static int synthfilt_build_sb_samples (QDM2Context *q, GetBitContext *gb, int length, int sb_min, int sb_max)
{
    int sb, j, k, n, ch, run, channels;
    int joined_stereo, zero_encoding, chs;
    int type34_first;
    float type34_div = 0;
    float type34_predictor;
    float samples[10], sign_bits[16];

    if (length == 0) {
        // If no data use noise
        for (sb=sb_min; sb < sb_max; sb++)
            build_sb_samples_from_noise (q, sb);

        return 0;
    }

    for (sb = sb_min; sb < sb_max; sb++) {
        FIX_NOISE_IDX(q->noise_idx);

        channels = q->nb_channels;

        if (q->nb_channels <= 1 || sb < 12)
            joined_stereo = 0;
        else if (sb >= 24)
            joined_stereo = 1;
        else
            joined_stereo = (get_bits_left(gb) >= 1) ? get_bits1 (gb) : 0;

        if (joined_stereo) {
            if (get_bits_left(gb) >= 16)
                for (j = 0; j < 16; j++)
                    sign_bits[j] = get_bits1 (gb);

            for (j = 0; j < 64; j++)
                if (q->coding_method[1][sb][j] > q->coding_method[0][sb][j])
                    q->coding_method[0][sb][j] = q->coding_method[1][sb][j];

            fix_coding_method_array(sb, q->nb_channels, q->coding_method);
            channels = 1;
        }

        for (ch = 0; ch < channels; ch++) {
            zero_encoding = (get_bits_left(gb) >= 1) ? get_bits1(gb) : 0;
            type34_predictor = 0.0;
            type34_first = 1;

            for (j = 0; j < 128; ) {
                switch (q->coding_method[ch][sb][j / 2]) {
                    case 8:
                        if (get_bits_left(gb) >= 10) {
                            if (zero_encoding) {
                                for (k = 0; k < 5; k++) {
                                    if ((j + 2 * k) >= 128)
                                        break;
                                    samples[2 * k] = get_bits1(gb) ? dequant_1bit[joined_stereo][2 * get_bits1(gb)] : 0;
                                }
                            } else {
                                n = get_bits(gb, 8);
                                for (k = 0; k < 5; k++)
                                    samples[2 * k] = dequant_1bit[joined_stereo][random_dequant_index[n][k]];
                            }
                            for (k = 0; k < 5; k++)
                                samples[2 * k + 1] = SB_DITHERING_NOISE(sb,q->noise_idx);
                        } else {
                            for (k = 0; k < 10; k++)
                                samples[k] = SB_DITHERING_NOISE(sb,q->noise_idx);
                        }
                        run = 10;
                        break;

                    case 10:
                        if (get_bits_left(gb) >= 1) {
                            float f = 0.81;

                            if (get_bits1(gb))
                                f = -f;
                            f -= noise_samples[((sb + 1) * (j +5 * ch + 1)) & 127] * 9.0 / 40.0;
                            samples[0] = f;
                        } else {
                            samples[0] = SB_DITHERING_NOISE(sb,q->noise_idx);
                        }
                        run = 1;
                        break;

                    case 16:
                        if (get_bits_left(gb) >= 10) {
                            if (zero_encoding) {
                                for (k = 0; k < 5; k++) {
                                    if ((j + k) >= 128)
                                        break;
                                    samples[k] = (get_bits1(gb) == 0) ? 0 : dequant_1bit[joined_stereo][2 * get_bits1(gb)];
                                }
                            } else {
                                n = get_bits (gb, 8);
                                for (k = 0; k < 5; k++)
                                    samples[k] = dequant_1bit[joined_stereo][random_dequant_index[n][k]];
                            }
                        } else {
                            for (k = 0; k < 5; k++)
                                samples[k] = SB_DITHERING_NOISE(sb,q->noise_idx);
                        }
                        run = 5;
                        break;

                    case 24:
                        if (get_bits_left(gb) >= 7) {
                            n = get_bits(gb, 7);
                            for (k = 0; k < 3; k++)
                                samples[k] = (random_dequant_type24[n][k] - 2.0) * 0.5;
                        } else {
                            for (k = 0; k < 3; k++)
                                samples[k] = SB_DITHERING_NOISE(sb,q->noise_idx);
                        }
                        run = 3;
                        break;

                    case 30:
                        if (get_bits_left(gb) >= 4) {
<<<<<<< HEAD
                            unsigned v = qdm2_get_vlc(gb, &vlc_tab_type30, 0, 1);
                            if (v >= FF_ARRAY_ELEMS(type30_dequant))
                                return AVERROR_INVALIDDATA;
                            samples[0] = type30_dequant[v];
=======
                            unsigned index = qdm2_get_vlc(gb, &vlc_tab_type30, 0, 1);
                            if (index < FF_ARRAY_ELEMS(type30_dequant)) {
                                samples[0] = type30_dequant[index];
                            } else
                                samples[0] = SB_DITHERING_NOISE(sb,q->noise_idx);
>>>>>>> b2e495af
                        } else
                            samples[0] = SB_DITHERING_NOISE(sb,q->noise_idx);

                        run = 1;
                        break;

                    case 34:
                        if (get_bits_left(gb) >= 7) {
                            if (type34_first) {
                                type34_div = (float)(1 << get_bits(gb, 2));
                                samples[0] = ((float)get_bits(gb, 5) - 16.0) / 15.0;
                                type34_predictor = samples[0];
                                type34_first = 0;
                            } else {
<<<<<<< HEAD
                                unsigned v = qdm2_get_vlc(gb, &vlc_tab_type34, 0, 1);
                                if (v >= FF_ARRAY_ELEMS(type34_delta))
                                    return AVERROR_INVALIDDATA;
                                samples[0] = type34_delta[v] / type34_div + type34_predictor;
                                type34_predictor = samples[0];
=======
                                unsigned index = qdm2_get_vlc(gb, &vlc_tab_type34, 0, 1);
                                if (index < FF_ARRAY_ELEMS(type34_delta)) {
                                    samples[0] = type34_delta[index] / type34_div + type34_predictor;
                                    type34_predictor = samples[0];
                                } else
                                    samples[0] = SB_DITHERING_NOISE(sb,q->noise_idx);
>>>>>>> b2e495af
                            }
                        } else {
                            samples[0] = SB_DITHERING_NOISE(sb,q->noise_idx);
                        }
                        run = 1;
                        break;

                    default:
                        samples[0] = SB_DITHERING_NOISE(sb,q->noise_idx);
                        run = 1;
                        break;
                }

                if (joined_stereo) {
                    float tmp[10][MPA_MAX_CHANNELS];

                    for (k = 0; k < run; k++) {
                        tmp[k][0] = samples[k];
                        tmp[k][1] = (sign_bits[(j + k) / 8]) ? -samples[k] : samples[k];
                    }
                    for (chs = 0; chs < q->nb_channels; chs++)
                        for (k = 0; k < run; k++)
                            if ((j + k) < 128)
                                q->sb_samples[chs][j + k][sb] = q->tone_level[chs][sb][((j + k)/2)] * tmp[k][chs];
                } else {
                    for (k = 0; k < run; k++)
                        if ((j + k) < 128)
                            q->sb_samples[ch][j + k][sb] = q->tone_level[ch][sb][(j + k)/2] * samples[k];
                }

                j += run;
            } // j loop
        } // channel loop
    } // subband loop
    return 0;
}


/**
 * Init the first element of a channel in quantized_coeffs with data from packet 10 (quantized_coeffs[ch][0]).
 * This is similar to process_subpacket_9, but for a single channel and for element [0]
 * same VLC tables as process_subpacket_9 are used.
 *
 * @param quantized_coeffs    pointer to quantized_coeffs[ch][0]
 * @param gb        bitreader context
 */
static int init_quantized_coeffs_elem0 (int8_t *quantized_coeffs, GetBitContext *gb)
{
    int i, k, run, level, diff;

    if (get_bits_left(gb) < 16)
        return -1;
    level = qdm2_get_vlc(gb, &vlc_tab_level, 0, 2);

    quantized_coeffs[0] = level;

    for (i = 0; i < 7; ) {
        if (get_bits_left(gb) < 16)
            return -1;
        run = qdm2_get_vlc(gb, &vlc_tab_run, 0, 1) + 1;

        if (i + run >= 8)
            return -1;

        if (get_bits_left(gb) < 16)
            return -1;
        diff = qdm2_get_se_vlc(&vlc_tab_diff, gb, 2);

        for (k = 1; k <= run; k++)
            quantized_coeffs[i + k] = (level + ((k * diff) / run));

        level += diff;
        i += run;
    }
    return 0;
}


/**
 * Related to synthesis filter, process data from packet 10
 * Init part of quantized_coeffs via function init_quantized_coeffs_elem0
 * Init tone_level_idx_hi1, tone_level_idx_hi2, tone_level_idx_mid with data from packet 10
 *
 * @param q         context
 * @param gb        bitreader context
 */
static void init_tone_level_dequantization (QDM2Context *q, GetBitContext *gb)
{
    int sb, j, k, n, ch;

    for (ch = 0; ch < q->nb_channels; ch++) {
        init_quantized_coeffs_elem0(q->quantized_coeffs[ch][0], gb);

        if (get_bits_left(gb) < 16) {
            memset(q->quantized_coeffs[ch][0], 0, 8);
            break;
        }
    }

    n = q->sub_sampling + 1;

    for (sb = 0; sb < n; sb++)
        for (ch = 0; ch < q->nb_channels; ch++)
            for (j = 0; j < 8; j++) {
                if (get_bits_left(gb) < 1)
                    break;
                if (get_bits1(gb)) {
                    for (k=0; k < 8; k++) {
                        if (get_bits_left(gb) < 16)
                            break;
                        q->tone_level_idx_hi1[ch][sb][j][k] = qdm2_get_vlc(gb, &vlc_tab_tone_level_idx_hi1, 0, 2);
                    }
                } else {
                    for (k=0; k < 8; k++)
                        q->tone_level_idx_hi1[ch][sb][j][k] = 0;
                }
            }

    n = QDM2_SB_USED(q->sub_sampling) - 4;

    for (sb = 0; sb < n; sb++)
        for (ch = 0; ch < q->nb_channels; ch++) {
            if (get_bits_left(gb) < 16)
                break;
            q->tone_level_idx_hi2[ch][sb] = qdm2_get_vlc(gb, &vlc_tab_tone_level_idx_hi2, 0, 2);
            if (sb > 19)
                q->tone_level_idx_hi2[ch][sb] -= 16;
            else
                for (j = 0; j < 8; j++)
                    q->tone_level_idx_mid[ch][sb][j] = -16;
        }

    n = QDM2_SB_USED(q->sub_sampling) - 5;

    for (sb = 0; sb < n; sb++)
        for (ch = 0; ch < q->nb_channels; ch++)
            for (j = 0; j < 8; j++) {
                if (get_bits_left(gb) < 16)
                    break;
                q->tone_level_idx_mid[ch][sb][j] = qdm2_get_vlc(gb, &vlc_tab_tone_level_idx_mid, 0, 2) - 32;
            }
}

/**
 * Process subpacket 9, init quantized_coeffs with data from it
 *
 * @param q       context
 * @param node    pointer to node with packet
 */
static int process_subpacket_9 (QDM2Context *q, QDM2SubPNode *node)
{
    GetBitContext gb;
    int i, j, k, n, ch, run, level, diff;

    init_get_bits(&gb, node->packet->data, node->packet->size*8);

    n = coeff_per_sb_for_avg[q->coeff_per_sb_select][QDM2_SB_USED(q->sub_sampling) - 1] + 1; // same as averagesomething function

    for (i = 1; i < n; i++)
        for (ch=0; ch < q->nb_channels; ch++) {
            level = qdm2_get_vlc(&gb, &vlc_tab_level, 0, 2);
            q->quantized_coeffs[ch][i][0] = level;

            for (j = 0; j < (8 - 1); ) {
                run = qdm2_get_vlc(&gb, &vlc_tab_run, 0, 1) + 1;
                diff = qdm2_get_se_vlc(&vlc_tab_diff, &gb, 2);

                if (j + run >= 8)
                    return -1;

                for (k = 1; k <= run; k++)
                    q->quantized_coeffs[ch][i][j + k] = (level + ((k*diff) / run));

                level += diff;
                j += run;
            }
        }

    for (ch = 0; ch < q->nb_channels; ch++)
        for (i = 0; i < 8; i++)
            q->quantized_coeffs[ch][0][i] = 0;

    return 0;
}


/**
 * Process subpacket 10 if not null, else
 *
 * @param q         context
 * @param node      pointer to node with packet
 * @param length    packet length in bits
 */
static void process_subpacket_10 (QDM2Context *q, QDM2SubPNode *node)
{
    GetBitContext gb;

    if (node) {
        init_get_bits(&gb, node->packet->data, node->packet->size * 8);
        init_tone_level_dequantization(q, &gb);
        fill_tone_level_array(q, 1);
    } else {
        fill_tone_level_array(q, 0);
    }
}


/**
 * Process subpacket 11
 *
 * @param q         context
 * @param node      pointer to node with packet
 */
static void process_subpacket_11 (QDM2Context *q, QDM2SubPNode *node)
{
    GetBitContext gb;
    int length = 0;

    if (node) {
        length = node->packet->size * 8;
        init_get_bits(&gb, node->packet->data, length);
    }

    if (length >= 32) {
        int c = get_bits (&gb, 13);

        if (c > 3)
            fill_coding_method_array (q->tone_level_idx, q->tone_level_idx_temp, q->coding_method,
                                      q->nb_channels, 8*c, q->superblocktype_2_3, q->cm_table_select);
    }

    synthfilt_build_sb_samples(q, &gb, length, 0, 8);
}


/**
 * Process subpacket 12
 *
 * @param q         context
 * @param node      pointer to node with packet
 * @param length    packet length in bits
 */
static void process_subpacket_12 (QDM2Context *q, QDM2SubPNode *node)
{
    GetBitContext gb;
    int length = 0;

    if (node) {
        length = node->packet->size * 8;
        init_get_bits(&gb, node->packet->data, length);
    }

    synthfilt_build_sb_samples(q, &gb, length, 8, QDM2_SB_USED(q->sub_sampling));
}

/*
 * Process new subpackets for synthesis filter
 *
 * @param q       context
 * @param list    list with synthesis filter packets (list D)
 */
static void process_synthesis_subpackets (QDM2Context *q, QDM2SubPNode *list)
{
    QDM2SubPNode *nodes[4];

    nodes[0] = qdm2_search_subpacket_type_in_list(list, 9);
    if (nodes[0] != NULL)
        process_subpacket_9(q, nodes[0]);

    nodes[1] = qdm2_search_subpacket_type_in_list(list, 10);
    if (nodes[1] != NULL)
        process_subpacket_10(q, nodes[1]);
    else
        process_subpacket_10(q, NULL);

    nodes[2] = qdm2_search_subpacket_type_in_list(list, 11);
    if (nodes[0] != NULL && nodes[1] != NULL && nodes[2] != NULL)
        process_subpacket_11(q, nodes[2]);
    else
        process_subpacket_11(q, NULL);

    nodes[3] = qdm2_search_subpacket_type_in_list(list, 12);
    if (nodes[0] != NULL && nodes[1] != NULL && nodes[3] != NULL)
        process_subpacket_12(q, nodes[3]);
    else
        process_subpacket_12(q, NULL);
}


/*
 * Decode superblock, fill packet lists.
 *
 * @param q    context
 */
static void qdm2_decode_super_block (QDM2Context *q)
{
    GetBitContext gb;
    QDM2SubPacket header, *packet;
    int i, packet_bytes, sub_packet_size, sub_packets_D;
    unsigned int next_index = 0;

    memset(q->tone_level_idx_hi1, 0, sizeof(q->tone_level_idx_hi1));
    memset(q->tone_level_idx_mid, 0, sizeof(q->tone_level_idx_mid));
    memset(q->tone_level_idx_hi2, 0, sizeof(q->tone_level_idx_hi2));

    q->sub_packets_B = 0;
    sub_packets_D = 0;

    average_quantized_coeffs(q); // average elements in quantized_coeffs[max_ch][10][8]

    init_get_bits(&gb, q->compressed_data, q->compressed_size*8);
    qdm2_decode_sub_packet_header(&gb, &header);

    if (header.type < 2 || header.type >= 8) {
        q->has_errors = 1;
        av_log(NULL,AV_LOG_ERROR,"bad superblock type\n");
        return;
    }

    q->superblocktype_2_3 = (header.type == 2 || header.type == 3);
    packet_bytes = (q->compressed_size - get_bits_count(&gb) / 8);

    init_get_bits(&gb, header.data, header.size*8);

    if (header.type == 2 || header.type == 4 || header.type == 5) {
        int csum  = 257 * get_bits(&gb, 8);
            csum +=   2 * get_bits(&gb, 8);

        csum = qdm2_packet_checksum(q->compressed_data, q->checksum_size, csum);

        if (csum != 0) {
            q->has_errors = 1;
            av_log(NULL,AV_LOG_ERROR,"bad packet checksum\n");
            return;
        }
    }

    q->sub_packet_list_B[0].packet = NULL;
    q->sub_packet_list_D[0].packet = NULL;

    for (i = 0; i < 6; i++)
        if (--q->fft_level_exp[i] < 0)
            q->fft_level_exp[i] = 0;

    for (i = 0; packet_bytes > 0; i++) {
        int j;

        q->sub_packet_list_A[i].next = NULL;

        if (i > 0) {
            q->sub_packet_list_A[i - 1].next = &q->sub_packet_list_A[i];

            /* seek to next block */
            init_get_bits(&gb, header.data, header.size*8);
            skip_bits(&gb, next_index*8);

            if (next_index >= header.size)
                break;
        }

        /* decode subpacket */
        packet = &q->sub_packets[i];
        qdm2_decode_sub_packet_header(&gb, packet);
        next_index = packet->size + get_bits_count(&gb) / 8;
        sub_packet_size = ((packet->size > 0xff) ? 1 : 0) + packet->size + 2;

        if (packet->type == 0)
            break;

        if (sub_packet_size > packet_bytes) {
            if (packet->type != 10 && packet->type != 11 && packet->type != 12)
                break;
            packet->size += packet_bytes - sub_packet_size;
        }

        packet_bytes -= sub_packet_size;

        /* add subpacket to 'all subpackets' list */
        q->sub_packet_list_A[i].packet = packet;

        /* add subpacket to related list */
        if (packet->type == 8) {
            SAMPLES_NEEDED_2("packet type 8");
            return;
        } else if (packet->type >= 9 && packet->type <= 12) {
            /* packets for MPEG Audio like Synthesis Filter */
            QDM2_LIST_ADD(q->sub_packet_list_D, sub_packets_D, packet);
        } else if (packet->type == 13) {
            for (j = 0; j < 6; j++)
                q->fft_level_exp[j] = get_bits(&gb, 6);
        } else if (packet->type == 14) {
            for (j = 0; j < 6; j++)
                q->fft_level_exp[j] = qdm2_get_vlc(&gb, &fft_level_exp_vlc, 0, 2);
        } else if (packet->type == 15) {
            SAMPLES_NEEDED_2("packet type 15")
            return;
        } else if (packet->type >= 16 && packet->type < 48 && !fft_subpackets[packet->type - 16]) {
            /* packets for FFT */
            QDM2_LIST_ADD(q->sub_packet_list_B, q->sub_packets_B, packet);
        }
    } // Packet bytes loop

/* **************************************************************** */
    if (q->sub_packet_list_D[0].packet != NULL) {
        process_synthesis_subpackets(q, q->sub_packet_list_D);
        q->do_synth_filter = 1;
    } else if (q->do_synth_filter) {
        process_subpacket_10(q, NULL);
        process_subpacket_11(q, NULL);
        process_subpacket_12(q, NULL);
    }
/* **************************************************************** */
}


static void qdm2_fft_init_coefficient (QDM2Context *q, int sub_packet,
                       int offset, int duration, int channel,
                       int exp, int phase)
{
    if (q->fft_coefs_min_index[duration] < 0)
        q->fft_coefs_min_index[duration] = q->fft_coefs_index;

    q->fft_coefs[q->fft_coefs_index].sub_packet = ((sub_packet >= 16) ? (sub_packet - 16) : sub_packet);
    q->fft_coefs[q->fft_coefs_index].channel = channel;
    q->fft_coefs[q->fft_coefs_index].offset = offset;
    q->fft_coefs[q->fft_coefs_index].exp = exp;
    q->fft_coefs[q->fft_coefs_index].phase = phase;
    q->fft_coefs_index++;
}


static void qdm2_fft_decode_tones (QDM2Context *q, int duration, GetBitContext *gb, int b)
{
    int channel, stereo, phase, exp;
    int local_int_4,  local_int_8,  stereo_phase,  local_int_10;
    int local_int_14, stereo_exp, local_int_20, local_int_28;
    int n, offset;

    local_int_4 = 0;
    local_int_28 = 0;
    local_int_20 = 2;
    local_int_8 = (4 - duration);
    local_int_10 = 1 << (q->group_order - duration - 1);
    offset = 1;

    while (get_bits_left(gb)>0) {
        if (q->superblocktype_2_3) {
            while ((n = qdm2_get_vlc(gb, &vlc_tab_fft_tone_offset[local_int_8], 1, 2)) < 2) {
                if (get_bits_left(gb)<0) {
                    av_log(0, AV_LOG_ERROR, "overread in qdm2_fft_decode_tones()\n");
                    return;
                }
                offset = 1;
                if (n == 0) {
                    local_int_4 += local_int_10;
                    local_int_28 += (1 << local_int_8);
                } else {
                    local_int_4 += 8*local_int_10;
                    local_int_28 += (8 << local_int_8);
                }
            }
            offset += (n - 2);
        } else {
            offset += qdm2_get_vlc(gb, &vlc_tab_fft_tone_offset[local_int_8], 1, 2);
            while (offset >= (local_int_10 - 1)) {
                offset += (1 - (local_int_10 - 1));
                local_int_4  += local_int_10;
                local_int_28 += (1 << local_int_8);
            }
        }

        if (local_int_4 >= q->group_size)
            return;

        local_int_14 = (offset >> local_int_8);
        if (local_int_14 >= FF_ARRAY_ELEMS(fft_level_index_table))
            return;

        if (q->nb_channels > 1) {
            channel = get_bits1(gb);
            stereo = get_bits1(gb);
        } else {
            channel = 0;
            stereo = 0;
        }

        exp = qdm2_get_vlc(gb, (b ? &fft_level_exp_vlc : &fft_level_exp_alt_vlc), 0, 2);
        exp += q->fft_level_exp[fft_level_index_table[local_int_14]];
        exp = (exp < 0) ? 0 : exp;

        phase = get_bits(gb, 3);
        stereo_exp = 0;
        stereo_phase = 0;

        if (stereo) {
            stereo_exp = (exp - qdm2_get_vlc(gb, &fft_stereo_exp_vlc, 0, 1));
            stereo_phase = (phase - qdm2_get_vlc(gb, &fft_stereo_phase_vlc, 0, 1));
            if (stereo_phase < 0)
                stereo_phase += 8;
        }

        if (q->frequency_range > (local_int_14 + 1)) {
            int sub_packet = (local_int_20 + local_int_28);

            qdm2_fft_init_coefficient(q, sub_packet, offset, duration, channel, exp, phase);
            if (stereo)
                qdm2_fft_init_coefficient(q, sub_packet, offset, duration, (1 - channel), stereo_exp, stereo_phase);
        }

        offset++;
    }
}


static void qdm2_decode_fft_packets (QDM2Context *q)
{
    int i, j, min, max, value, type, unknown_flag;
    GetBitContext gb;

    if (q->sub_packet_list_B[0].packet == NULL)
        return;

    /* reset minimum indexes for FFT coefficients */
    q->fft_coefs_index = 0;
    for (i=0; i < 5; i++)
        q->fft_coefs_min_index[i] = -1;

    /* process subpackets ordered by type, largest type first */
    for (i = 0, max = 256; i < q->sub_packets_B; i++) {
        QDM2SubPacket *packet= NULL;

        /* find subpacket with largest type less than max */
        for (j = 0, min = 0; j < q->sub_packets_B; j++) {
            value = q->sub_packet_list_B[j].packet->type;
            if (value > min && value < max) {
                min = value;
                packet = q->sub_packet_list_B[j].packet;
            }
        }

        max = min;

        /* check for errors (?) */
        if (!packet)
            return;

        if (i == 0 && (packet->type < 16 || packet->type >= 48 || fft_subpackets[packet->type - 16]))
            return;

        /* decode FFT tones */
        init_get_bits (&gb, packet->data, packet->size*8);

        if (packet->type >= 32 && packet->type < 48 && !fft_subpackets[packet->type - 16])
            unknown_flag = 1;
        else
            unknown_flag = 0;

        type = packet->type;

        if ((type >= 17 && type < 24) || (type >= 33 && type < 40)) {
            int duration = q->sub_sampling + 5 - (type & 15);

            if (duration >= 0 && duration < 4)
                qdm2_fft_decode_tones(q, duration, &gb, unknown_flag);
        } else if (type == 31) {
            for (j=0; j < 4; j++)
                qdm2_fft_decode_tones(q, j, &gb, unknown_flag);
        } else if (type == 46) {
            for (j=0; j < 6; j++)
                q->fft_level_exp[j] = get_bits(&gb, 6);
            for (j=0; j < 4; j++)
            qdm2_fft_decode_tones(q, j, &gb, unknown_flag);
        }
    } // Loop on B packets

    /* calculate maximum indexes for FFT coefficients */
    for (i = 0, j = -1; i < 5; i++)
        if (q->fft_coefs_min_index[i] >= 0) {
            if (j >= 0)
                q->fft_coefs_max_index[j] = q->fft_coefs_min_index[i];
            j = i;
        }
    if (j >= 0)
        q->fft_coefs_max_index[j] = q->fft_coefs_index;
}


static void qdm2_fft_generate_tone (QDM2Context *q, FFTTone *tone)
{
   float level, f[6];
   int i;
   QDM2Complex c;
   const double iscale = 2.0*M_PI / 512.0;

    tone->phase += tone->phase_shift;

    /* calculate current level (maximum amplitude) of tone */
    level = fft_tone_envelope_table[tone->duration][tone->time_index] * tone->level;
    c.im = level * sin(tone->phase*iscale);
    c.re = level * cos(tone->phase*iscale);

    /* generate FFT coefficients for tone */
    if (tone->duration >= 3 || tone->cutoff >= 3) {
        tone->complex[0].im += c.im;
        tone->complex[0].re += c.re;
        tone->complex[1].im -= c.im;
        tone->complex[1].re -= c.re;
    } else {
        f[1] = -tone->table[4];
        f[0] =  tone->table[3] - tone->table[0];
        f[2] =  1.0 - tone->table[2] - tone->table[3];
        f[3] =  tone->table[1] + tone->table[4] - 1.0;
        f[4] =  tone->table[0] - tone->table[1];
        f[5] =  tone->table[2];
        for (i = 0; i < 2; i++) {
            tone->complex[fft_cutoff_index_table[tone->cutoff][i]].re += c.re * f[i];
            tone->complex[fft_cutoff_index_table[tone->cutoff][i]].im += c.im *((tone->cutoff <= i) ? -f[i] : f[i]);
        }
        for (i = 0; i < 4; i++) {
            tone->complex[i].re += c.re * f[i+2];
            tone->complex[i].im += c.im * f[i+2];
        }
    }

    /* copy the tone if it has not yet died out */
    if (++tone->time_index < ((1 << (5 - tone->duration)) - 1)) {
      memcpy(&q->fft_tones[q->fft_tone_end], tone, sizeof(FFTTone));
      q->fft_tone_end = (q->fft_tone_end + 1) % 1000;
    }
}


static void qdm2_fft_tone_synthesizer (QDM2Context *q, int sub_packet)
{
    int i, j, ch;
    const double iscale = 0.25 * M_PI;

    for (ch = 0; ch < q->channels; ch++) {
        memset(q->fft.complex[ch], 0, q->fft_size * sizeof(QDM2Complex));
    }


    /* apply FFT tones with duration 4 (1 FFT period) */
    if (q->fft_coefs_min_index[4] >= 0)
        for (i = q->fft_coefs_min_index[4]; i < q->fft_coefs_max_index[4]; i++) {
            float level;
            QDM2Complex c;

            if (q->fft_coefs[i].sub_packet != sub_packet)
                break;

            ch = (q->channels == 1) ? 0 : q->fft_coefs[i].channel;
            level = (q->fft_coefs[i].exp < 0) ? 0.0 : fft_tone_level_table[q->superblocktype_2_3 ? 0 : 1][q->fft_coefs[i].exp & 63];

            c.re = level * cos(q->fft_coefs[i].phase * iscale);
            c.im = level * sin(q->fft_coefs[i].phase * iscale);
            q->fft.complex[ch][q->fft_coefs[i].offset + 0].re += c.re;
            q->fft.complex[ch][q->fft_coefs[i].offset + 0].im += c.im;
            q->fft.complex[ch][q->fft_coefs[i].offset + 1].re -= c.re;
            q->fft.complex[ch][q->fft_coefs[i].offset + 1].im -= c.im;
        }

    /* generate existing FFT tones */
    for (i = q->fft_tone_end; i != q->fft_tone_start; ) {
        qdm2_fft_generate_tone(q, &q->fft_tones[q->fft_tone_start]);
        q->fft_tone_start = (q->fft_tone_start + 1) % 1000;
    }

    /* create and generate new FFT tones with duration 0 (long) to 3 (short) */
    for (i = 0; i < 4; i++)
        if (q->fft_coefs_min_index[i] >= 0) {
            for (j = q->fft_coefs_min_index[i]; j < q->fft_coefs_max_index[i]; j++) {
                int offset, four_i;
                FFTTone tone;

                if (q->fft_coefs[j].sub_packet != sub_packet)
                    break;

                four_i = (4 - i);
                offset = q->fft_coefs[j].offset >> four_i;
                ch = (q->channels == 1) ? 0 : q->fft_coefs[j].channel;

                if (offset < q->frequency_range) {
                    if (offset < 2)
                        tone.cutoff = offset;
                    else
                        tone.cutoff = (offset >= 60) ? 3 : 2;

                    tone.level = (q->fft_coefs[j].exp < 0) ? 0.0 : fft_tone_level_table[q->superblocktype_2_3 ? 0 : 1][q->fft_coefs[j].exp & 63];
                    tone.complex = &q->fft.complex[ch][offset];
                    tone.table = fft_tone_sample_table[i][q->fft_coefs[j].offset - (offset << four_i)];
                    tone.phase = 64 * q->fft_coefs[j].phase - (offset << 8) - 128;
                    tone.phase_shift = (2 * q->fft_coefs[j].offset + 1) << (7 - four_i);
                    tone.duration = i;
                    tone.time_index = 0;

                    qdm2_fft_generate_tone(q, &tone);
                }
            }
            q->fft_coefs_min_index[i] = j;
        }
}


static void qdm2_calculate_fft (QDM2Context *q, int channel, int sub_packet)
{
    const float gain = (q->channels == 1 && q->nb_channels == 2) ? 0.5f : 1.0f;
    float *out = q->output_buffer + channel;
    int i;
    q->fft.complex[channel][0].re *= 2.0f;
    q->fft.complex[channel][0].im = 0.0f;
    q->rdft_ctx.rdft_calc(&q->rdft_ctx, (FFTSample *)q->fft.complex[channel]);
    /* add samples to output buffer */
    for (i = 0; i < FFALIGN(q->fft_size, 8); i++) {
        out[0]           += q->fft.complex[channel][i].re * gain;
        out[q->channels] += q->fft.complex[channel][i].im * gain;
        out += 2 * q->channels;
    }
}


/**
 * @param q        context
 * @param index    subpacket number
 */
static void qdm2_synthesis_filter (QDM2Context *q, int index)
{
    int i, k, ch, sb_used, sub_sampling, dither_state = 0;

    /* copy sb_samples */
    sb_used = QDM2_SB_USED(q->sub_sampling);

    for (ch = 0; ch < q->channels; ch++)
        for (i = 0; i < 8; i++)
            for (k=sb_used; k < SBLIMIT; k++)
                q->sb_samples[ch][(8 * index) + i][k] = 0;

    for (ch = 0; ch < q->nb_channels; ch++) {
        float *samples_ptr = q->samples + ch;

        for (i = 0; i < 8; i++) {
            ff_mpa_synth_filter_float(&q->mpadsp,
                q->synth_buf[ch], &(q->synth_buf_offset[ch]),
                ff_mpa_synth_window_float, &dither_state,
                samples_ptr, q->nb_channels,
                q->sb_samples[ch][(8 * index) + i]);
            samples_ptr += 32 * q->nb_channels;
        }
    }

    /* add samples to output buffer */
    sub_sampling = (4 >> q->sub_sampling);

    for (ch = 0; ch < q->channels; ch++)
        for (i = 0; i < q->frame_size; i++)
            q->output_buffer[q->channels * i + ch] += (1 << 23) * q->samples[q->nb_channels * sub_sampling * i + ch];
}


/**
 * Init static data (does not depend on specific file)
 *
 * @param q    context
 */
static av_cold void qdm2_init(QDM2Context *q) {
    static int initialized = 0;

    if (initialized != 0)
        return;
    initialized = 1;

    qdm2_init_vlc();
    ff_mpa_synth_init_float(ff_mpa_synth_window_float);
    softclip_table_init();
    rnd_table_init();
    init_noise_samples();

    av_log(NULL, AV_LOG_DEBUG, "init done\n");
}


#if 0
static void dump_context(QDM2Context *q)
{
    int i;
#define PRINT(a,b) av_log(NULL,AV_LOG_DEBUG," %s = %d\n", a, b);
    PRINT("compressed_data",q->compressed_data);
    PRINT("compressed_size",q->compressed_size);
    PRINT("frame_size",q->frame_size);
    PRINT("checksum_size",q->checksum_size);
    PRINT("channels",q->channels);
    PRINT("nb_channels",q->nb_channels);
    PRINT("fft_size",q->fft_size);
    PRINT("sub_sampling",q->sub_sampling);
    PRINT("fft_order",q->fft_order);
    PRINT("group_order",q->group_order);
    PRINT("group_size",q->group_size);
    PRINT("sub_packet",q->sub_packet);
    PRINT("frequency_range",q->frequency_range);
    PRINT("has_errors",q->has_errors);
    PRINT("fft_tone_end",q->fft_tone_end);
    PRINT("fft_tone_start",q->fft_tone_start);
    PRINT("fft_coefs_index",q->fft_coefs_index);
    PRINT("coeff_per_sb_select",q->coeff_per_sb_select);
    PRINT("cm_table_select",q->cm_table_select);
    PRINT("noise_idx",q->noise_idx);

    for (i = q->fft_tone_start; i < q->fft_tone_end; i++)
    {
    FFTTone *t = &q->fft_tones[i];

    av_log(NULL,AV_LOG_DEBUG,"Tone (%d) dump:\n", i);
    av_log(NULL,AV_LOG_DEBUG,"  level = %f\n", t->level);
//  PRINT(" level", t->level);
    PRINT(" phase", t->phase);
    PRINT(" phase_shift", t->phase_shift);
    PRINT(" duration", t->duration);
    PRINT(" samples_im", t->samples_im);
    PRINT(" samples_re", t->samples_re);
    PRINT(" table", t->table);
    }

}
#endif


/**
 * Init parameters from codec extradata
 */
static av_cold int qdm2_decode_init(AVCodecContext *avctx)
{
    QDM2Context *s = avctx->priv_data;
    uint8_t *extradata;
    int extradata_size;
    int tmp_val, tmp, size;

    /* extradata parsing

    Structure:
    wave {
        frma (QDM2)
        QDCA
        QDCP
    }

    32  size (including this field)
    32  tag (=frma)
    32  type (=QDM2 or QDMC)

    32  size (including this field, in bytes)
    32  tag (=QDCA) // maybe mandatory parameters
    32  unknown (=1)
    32  channels (=2)
    32  samplerate (=44100)
    32  bitrate (=96000)
    32  block size (=4096)
    32  frame size (=256) (for one channel)
    32  packet size (=1300)

    32  size (including this field, in bytes)
    32  tag (=QDCP) // maybe some tuneable parameters
    32  float1 (=1.0)
    32  zero ?
    32  float2 (=1.0)
    32  float3 (=1.0)
    32  unknown (27)
    32  unknown (8)
    32  zero ?
    */

    if (!avctx->extradata || (avctx->extradata_size < 48)) {
        av_log(avctx, AV_LOG_ERROR, "extradata missing or truncated\n");
        return -1;
    }

    extradata = avctx->extradata;
    extradata_size = avctx->extradata_size;

    while (extradata_size > 7) {
        if (!memcmp(extradata, "frmaQDM", 7))
            break;
        extradata++;
        extradata_size--;
    }

    if (extradata_size < 12) {
        av_log(avctx, AV_LOG_ERROR, "not enough extradata (%i)\n",
               extradata_size);
        return -1;
    }

    if (memcmp(extradata, "frmaQDM", 7)) {
        av_log(avctx, AV_LOG_ERROR, "invalid headers, QDM? not found\n");
        return -1;
    }

    if (extradata[7] == 'C') {
//        s->is_qdmc = 1;
        av_log(avctx, AV_LOG_ERROR, "stream is QDMC version 1, which is not supported\n");
        return -1;
    }

    extradata += 8;
    extradata_size -= 8;

    size = AV_RB32(extradata);

    if(size > extradata_size){
        av_log(avctx, AV_LOG_ERROR, "extradata size too small, %i < %i\n",
               extradata_size, size);
        return -1;
    }

    extradata += 4;
    av_log(avctx, AV_LOG_DEBUG, "size: %d\n", size);
    if (AV_RB32(extradata) != MKBETAG('Q','D','C','A')) {
        av_log(avctx, AV_LOG_ERROR, "invalid extradata, expecting QDCA\n");
        return -1;
    }

    extradata += 8;

    avctx->channels = s->nb_channels = s->channels = AV_RB32(extradata);
    extradata += 4;
    if (s->channels > MPA_MAX_CHANNELS)
        return AVERROR_INVALIDDATA;

    avctx->sample_rate = AV_RB32(extradata);
    extradata += 4;

    avctx->bit_rate = AV_RB32(extradata);
    extradata += 4;

    s->group_size = AV_RB32(extradata);
    extradata += 4;

    s->fft_size = AV_RB32(extradata);
    extradata += 4;

    s->checksum_size = AV_RB32(extradata);
    if (s->checksum_size >= 1U << 28) {
        av_log(avctx, AV_LOG_ERROR, "data block size too large (%u)\n", s->checksum_size);
        return AVERROR_INVALIDDATA;
    }

    s->fft_order = av_log2(s->fft_size) + 1;

    // something like max decodable tones
    s->group_order = av_log2(s->group_size) + 1;
    s->frame_size = s->group_size / 16; // 16 iterations per super block

    if (s->frame_size > QDM2_MAX_FRAME_SIZE)
        return AVERROR_INVALIDDATA;

    s->sub_sampling = s->fft_order - 7;
    s->frequency_range = 255 / (1 << (2 - s->sub_sampling));

    switch ((s->sub_sampling * 2 + s->channels - 1)) {
        case 0: tmp = 40; break;
        case 1: tmp = 48; break;
        case 2: tmp = 56; break;
        case 3: tmp = 72; break;
        case 4: tmp = 80; break;
        case 5: tmp = 100;break;
        default: tmp=s->sub_sampling; break;
    }
    tmp_val = 0;
    if ((tmp * 1000) < avctx->bit_rate)  tmp_val = 1;
    if ((tmp * 1440) < avctx->bit_rate)  tmp_val = 2;
    if ((tmp * 1760) < avctx->bit_rate)  tmp_val = 3;
    if ((tmp * 2240) < avctx->bit_rate)  tmp_val = 4;
    s->cm_table_select = tmp_val;

    if (s->sub_sampling == 0)
        tmp = 7999;
    else
        tmp = ((-(s->sub_sampling -1)) & 8000) + 20000;
    /*
    0: 7999 -> 0
    1: 20000 -> 2
    2: 28000 -> 2
    */
    if (tmp < 8000)
        s->coeff_per_sb_select = 0;
    else if (tmp <= 16000)
        s->coeff_per_sb_select = 1;
    else
        s->coeff_per_sb_select = 2;

    // Fail on unknown fft order
    if ((s->fft_order < 7) || (s->fft_order > 9)) {
        av_log(avctx, AV_LOG_ERROR, "Unknown FFT order (%d), contact the developers!\n", s->fft_order);
        return -1;
    }

    ff_rdft_init(&s->rdft_ctx, s->fft_order, IDFT_C2R);
    ff_mpadsp_init(&s->mpadsp);

    qdm2_init(s);

    avctx->sample_fmt = AV_SAMPLE_FMT_S16;

    avcodec_get_frame_defaults(&s->frame);
    avctx->coded_frame = &s->frame;

//    dump_context(s);
    return 0;
}


static av_cold int qdm2_decode_close(AVCodecContext *avctx)
{
    QDM2Context *s = avctx->priv_data;

    ff_rdft_end(&s->rdft_ctx);

    return 0;
}


static int qdm2_decode (QDM2Context *q, const uint8_t *in, int16_t *out)
{
    int ch, i;
    const int frame_size = (q->frame_size * q->channels);

    if((unsigned)frame_size > FF_ARRAY_ELEMS(q->output_buffer)/2)
        return -1;

    /* select input buffer */
    q->compressed_data = in;
    q->compressed_size = q->checksum_size;

//  dump_context(q);

    /* copy old block, clear new block of output samples */
    memmove(q->output_buffer, &q->output_buffer[frame_size], frame_size * sizeof(float));
    memset(&q->output_buffer[frame_size], 0, frame_size * sizeof(float));

    /* decode block of QDM2 compressed data */
    if (q->sub_packet == 0) {
        q->has_errors = 0; // zero it for a new super block
        av_log(NULL,AV_LOG_DEBUG,"Superblock follows\n");
        qdm2_decode_super_block(q);
    }

    /* parse subpackets */
    if (!q->has_errors) {
        if (q->sub_packet == 2)
            qdm2_decode_fft_packets(q);

        qdm2_fft_tone_synthesizer(q, q->sub_packet);
    }

    /* sound synthesis stage 1 (FFT) */
    for (ch = 0; ch < q->channels; ch++) {
        qdm2_calculate_fft(q, ch, q->sub_packet);

        if (!q->has_errors && q->sub_packet_list_C[0].packet != NULL) {
            SAMPLES_NEEDED_2("has errors, and C list is not empty")
            return -1;
        }
    }

    /* sound synthesis stage 2 (MPEG audio like synthesis filter) */
    if (!q->has_errors && q->do_synth_filter)
        qdm2_synthesis_filter(q, q->sub_packet);

    q->sub_packet = (q->sub_packet + 1) % 16;

    /* clip and convert output float[] to 16bit signed samples */
    for (i = 0; i < frame_size; i++) {
        int value = (int)q->output_buffer[i];

        if (value > SOFTCLIP_THRESHOLD)
            value = (value >  HARDCLIP_THRESHOLD) ?  32767 :  softclip_table[ value - SOFTCLIP_THRESHOLD];
        else if (value < -SOFTCLIP_THRESHOLD)
            value = (value < -HARDCLIP_THRESHOLD) ? -32767 : -softclip_table[-value - SOFTCLIP_THRESHOLD];

        out[i] = value;
    }

    return 0;
}


static int qdm2_decode_frame(AVCodecContext *avctx, void *data,
                             int *got_frame_ptr, AVPacket *avpkt)
{
    const uint8_t *buf = avpkt->data;
    int buf_size = avpkt->size;
    QDM2Context *s = avctx->priv_data;
    int16_t *out;
    int i, ret;

    if(!buf)
        return 0;
    if(buf_size < s->checksum_size)
        return -1;

    /* get output buffer */
    s->frame.nb_samples = 16 * s->frame_size;
    if ((ret = avctx->get_buffer(avctx, &s->frame)) < 0) {
        av_log(avctx, AV_LOG_ERROR, "get_buffer() failed\n");
        return ret;
    }
    out = (int16_t *)s->frame.data[0];

    for (i = 0; i < 16; i++) {
        if (qdm2_decode(s, buf, out) < 0)
            return -1;
        out += s->channels * s->frame_size;
    }

    *got_frame_ptr   = 1;
    *(AVFrame *)data = s->frame;

    return s->checksum_size;
}

AVCodec ff_qdm2_decoder =
{
    .name           = "qdm2",
    .type           = AVMEDIA_TYPE_AUDIO,
    .id             = CODEC_ID_QDM2,
    .priv_data_size = sizeof(QDM2Context),
    .init           = qdm2_decode_init,
    .close          = qdm2_decode_close,
    .decode         = qdm2_decode_frame,
    .capabilities   = CODEC_CAP_DR1,
    .long_name      = NULL_IF_CONFIG_SMALL("QDesign Music Codec 2"),
};<|MERGE_RESOLUTION|>--- conflicted
+++ resolved
@@ -887,18 +887,10 @@
 
                     case 30:
                         if (get_bits_left(gb) >= 4) {
-<<<<<<< HEAD
-                            unsigned v = qdm2_get_vlc(gb, &vlc_tab_type30, 0, 1);
-                            if (v >= FF_ARRAY_ELEMS(type30_dequant))
+                            unsigned index = qdm2_get_vlc(gb, &vlc_tab_type30, 0, 1);
+                            if (index >= FF_ARRAY_ELEMS(type30_dequant))
                                 return AVERROR_INVALIDDATA;
-                            samples[0] = type30_dequant[v];
-=======
-                            unsigned index = qdm2_get_vlc(gb, &vlc_tab_type30, 0, 1);
-                            if (index < FF_ARRAY_ELEMS(type30_dequant)) {
-                                samples[0] = type30_dequant[index];
-                            } else
-                                samples[0] = SB_DITHERING_NOISE(sb,q->noise_idx);
->>>>>>> b2e495af
+                            samples[0] = type30_dequant[index];
                         } else
                             samples[0] = SB_DITHERING_NOISE(sb,q->noise_idx);
 
@@ -913,20 +905,11 @@
                                 type34_predictor = samples[0];
                                 type34_first = 0;
                             } else {
-<<<<<<< HEAD
-                                unsigned v = qdm2_get_vlc(gb, &vlc_tab_type34, 0, 1);
-                                if (v >= FF_ARRAY_ELEMS(type34_delta))
+                                unsigned index = qdm2_get_vlc(gb, &vlc_tab_type34, 0, 1);
+                                if (index >= FF_ARRAY_ELEMS(type34_delta))
                                     return AVERROR_INVALIDDATA;
-                                samples[0] = type34_delta[v] / type34_div + type34_predictor;
+                                samples[0] = type34_delta[index] / type34_div + type34_predictor;
                                 type34_predictor = samples[0];
-=======
-                                unsigned index = qdm2_get_vlc(gb, &vlc_tab_type34, 0, 1);
-                                if (index < FF_ARRAY_ELEMS(type34_delta)) {
-                                    samples[0] = type34_delta[index] / type34_div + type34_predictor;
-                                    type34_predictor = samples[0];
-                                } else
-                                    samples[0] = SB_DITHERING_NOISE(sb,q->noise_idx);
->>>>>>> b2e495af
                             }
                         } else {
                             samples[0] = SB_DITHERING_NOISE(sb,q->noise_idx);
