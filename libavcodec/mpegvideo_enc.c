--- conflicted
+++ resolved
@@ -984,13 +984,8 @@
         if (pic_arg->linesize[2] != s->uvlinesize)
             direct = 0;
 
-<<<<<<< HEAD
-        av_dlog(s->avctx, "%d %d %d %d\n", pic_arg->linesize[0],
-                pic_arg->linesize[1], (int) s->linesize, (int) s->uvlinesize);
-=======
         av_dlog(s->avctx, "%d %d %td %td\n", pic_arg->linesize[0],
                 pic_arg->linesize[1], s->linesize, s->uvlinesize);
->>>>>>> 93f30547
 
         if (direct) {
             i = ff_find_unused_picture(s, 1);
