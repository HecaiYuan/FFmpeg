--- conflicted
+++ resolved
@@ -778,25 +778,6 @@
         h->block_offset[48 + 16 + i] =
         h->block_offset[48 + 32 + i] = (4 * ((scan8[i] - scan8[0]) & 7) << pixel_shift) + 8 * h->uvlinesize * ((scan8[i] - scan8[0]) >> 3);
     }
-
-<<<<<<< HEAD
-    // s->decode = (h->flags & CODEC_FLAG_PSNR) || !s->encoding ||
-    //             h->cur_pic.reference /* || h->contains_intra */ || 1;
-=======
-    /* can't be in alloc_tables because linesize isn't known there.
-     * FIXME: redo bipred weight to not require extra buffer? */
-    for (i = 0; i < h->slice_context_count; i++)
-        if (h->thread_context[i]) {
-            ret = alloc_scratch_buffers(h->thread_context[i], h->linesize);
-            if (ret < 0)
-                return ret;
-        }
-
-    /* Some macroblocks can be accessed before they're available in case
-     * of lost slices, MBAFF or threading. */
-    memset(h->slice_table, -1,
-           (h->mb_height * h->mb_stride - 1) * sizeof(*h->slice_table));
->>>>>>> 9d76dd95
 
     /* We mark the current picture as non-reference after allocating it, so
      * that if we break out due to an error it can be released automatically
