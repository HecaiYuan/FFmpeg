--- conflicted
+++ resolved
@@ -6,6 +6,7 @@
 - ported lenscorrection filter from frei0r filter
 - large optimizations in dctdnoiz to make it usable
 - request icecast metadata by default
+- support for using metadata in stream specifiers in fftools
 
 
 version 2.3:
@@ -32,7 +33,6 @@
 - libx264 reference frames count limiting depending on level
 - native Opus decoder
 - display matrix export and rotation api
-<<<<<<< HEAD
 - WebVTT encoder
 - showcqt multimedia filter
 - zoompan filter
@@ -44,12 +44,6 @@
 - Samba protocol (via libsmbclient)
 - WebM DASH Manifest muxer
 - libfribidi support in drawtext
-=======
-- drop avserver, it was unmaintained for years and largely broken
-- Icecast protocol
-- request icecast metadata by default
-- support for using metadata in stream specifiers in avtools
->>>>>>> 481a3667
 
 
 version 2.2:
