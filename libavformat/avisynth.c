--- conflicted
+++ resolved
@@ -3,6 +3,7 @@
  * Copyright (c) 2012 AvxSynth Team
  *
  * This file is part of FFmpeg
+ *
  * FFmpeg is free software; you can redistribute it and/or
  * modify it under the terms of the GNU Lesser General Public
  * License as published by the Free Software Foundation; either
@@ -248,11 +249,7 @@
 
     switch (avs->vi->pixel_type) {
 #ifdef USING_AVISYNTH
-<<<<<<< HEAD
-/* 10~16-bit YUV pix_fmts (AviSynth+) */
-=======
     /* 10~16-bit YUV pix_fmts (AviSynth+) */
->>>>>>> 3cc3463f
     case AVS_CS_YUV444P10:
         st->codecpar->format = AV_PIX_FMT_YUV444P10;
         planar               = 1;
@@ -277,7 +274,6 @@
         st->codecpar->format = AV_PIX_FMT_YUV420P12;
         planar               = 1;
         break;
-<<<<<<< HEAD
     case AVS_CS_YUV444P14:
         st->codecpar->format = AV_PIX_FMT_YUV444P14;
         planar               = 1;
@@ -290,8 +286,6 @@
         st->codecpar->format = AV_PIX_FMT_YUV420P14;
         planar               = 1;
         break;
-=======
->>>>>>> 3cc3463f
     case AVS_CS_YUV444P16:
         st->codecpar->format = AV_PIX_FMT_YUV444P16;
         planar               = 1;
@@ -304,11 +298,7 @@
         st->codecpar->format = AV_PIX_FMT_YUV420P16;
         planar               = 1;
         break;
-<<<<<<< HEAD
-/* 8~16-bit YUV pix_fmts with Alpha (AviSynth+) */
-=======
     /* 8~16-bit YUV pix_fmts with Alpha (AviSynth+) */
->>>>>>> 3cc3463f
     case AVS_CS_YUVA444:
         st->codecpar->format = AV_PIX_FMT_YUVA444P;
         planar               = 4;
@@ -345,11 +335,7 @@
         st->codecpar->format = AV_PIX_FMT_YUVA420P16;
         planar               = 4;
         break;
-<<<<<<< HEAD
-/* Planar RGB pix_fmts (AviSynth+)  */
-=======
     /* Planar RGB pix_fmts (AviSynth+) */
->>>>>>> 3cc3463f
     case AVS_CS_RGBP:
         st->codecpar->format = AV_PIX_FMT_GBRP;
         planar               = 3;
@@ -362,33 +348,23 @@
         st->codecpar->format = AV_PIX_FMT_GBRP12;
         planar               = 3;
         break;
-<<<<<<< HEAD
     case AVS_CS_RGBP14:
         st->codecpar->format = AV_PIX_FMT_GBRP14;
         planar               = 3;
         break;
-=======
->>>>>>> 3cc3463f
     case AVS_CS_RGBP16:
         st->codecpar->format = AV_PIX_FMT_GBRP16;
         planar               = 3;
         break;
-<<<<<<< HEAD
-/* Planar RGB pix_fmts with Alpha (AviSynth+) */
-=======
     /* Planar RGB pix_fmts with Alpha (AviSynth+) */
->>>>>>> 3cc3463f
     case AVS_CS_RGBAP:
         st->codecpar->format = AV_PIX_FMT_GBRAP;
         planar               = 5;
         break;
-<<<<<<< HEAD
     case AVS_CS_RGBAP10:
         st->codecpar->format = AV_PIX_FMT_GBRAP10;
         planar               = 5;
         break;
-=======
->>>>>>> 3cc3463f
     case AVS_CS_RGBAP12:
         st->codecpar->format = AV_PIX_FMT_GBRAP12;
         planar               = 5;
@@ -397,20 +373,12 @@
         st->codecpar->format = AV_PIX_FMT_GBRAP16;
         planar               = 5;
         break;
-<<<<<<< HEAD
-/* GRAY16 (AviSynth+) */
-=======
     /* GRAY16 (AviSynth+) */
->>>>>>> 3cc3463f
     case AVS_CS_Y16:
         st->codecpar->format = AV_PIX_FMT_GRAY16;
         planar               = 2;
         break;
-<<<<<<< HEAD
-/* pix_fmts added in AviSynth 2.6 */
-=======
     /* pix_fmts added in AviSynth 2.6 */
->>>>>>> 3cc3463f
     case AVS_CS_YV24:
         st->codecpar->format = AV_PIX_FMT_YUV444P;
         planar               = 1;
@@ -427,11 +395,7 @@
         st->codecpar->format = AV_PIX_FMT_GRAY8;
         planar               = 2;
         break;
-<<<<<<< HEAD
-/* 16-bit packed RGB pix_fmts (AviSynth+) */
-=======
     /* 16-bit packed RGB pix_fmts (AviSynth+) */
->>>>>>> 3cc3463f
     case AVS_CS_BGR48:
         st->codecpar->format = AV_PIX_FMT_BGR48;
         break;
@@ -439,11 +403,7 @@
         st->codecpar->format = AV_PIX_FMT_BGRA64;
         break;
 #endif
-<<<<<<< HEAD
-/* AviSynth 2.5 and AvxSynth pix_fmts */
-=======
     /* AviSynth 2.5 and AvxSynth pix_fmts */
->>>>>>> 3cc3463f
     case AVS_CS_BGR24:
         st->codecpar->format = AV_PIX_FMT_BGR24;
         break;
@@ -663,12 +623,6 @@
 #ifdef USING_AVISYNTH
     /* Detect whether we're using AviSynth 2.6 or AviSynth+ by
      * looking for whether avs_is_planar_rgb exists. */
-<<<<<<< HEAD
-
-    int avsplus;
-
-=======
->>>>>>> 3cc3463f
     if (GetProcAddress(avs_library.library, "avs_is_planar_rgb") == NULL)
         avsplus = 0;
     else
@@ -731,11 +685,7 @@
         }
 
 #ifdef USING_AVISYNTH
-<<<<<<< HEAD
-        /* Flip Planar RGB video. */
-=======
         /* Flip Planar RGB video */
->>>>>>> 3cc3463f
         if (avsplus && (avs_library.avs_is_planar_rgb(avs->vi) ||
                         avs_library.avs_is_planar_rgba(avs->vi))) {
             src_p = src_p + (planeheight - 1) * pitch;
