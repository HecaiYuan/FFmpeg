/*
 * RTP input format
 * Copyright (c) 2002 Fabrice Bellard
 *
 * This file is part of FFmpeg.
 *
 * FFmpeg is free software; you can redistribute it and/or
 * modify it under the terms of the GNU Lesser General Public
 * License as published by the Free Software Foundation; either
 * version 2.1 of the License, or (at your option) any later version.
 *
 * FFmpeg is distributed in the hope that it will be useful,
 * but WITHOUT ANY WARRANTY; without even the implied warranty of
 * MERCHANTABILITY or FITNESS FOR A PARTICULAR PURPOSE.  See the GNU
 * Lesser General Public License for more details.
 *
 * You should have received a copy of the GNU Lesser General Public
 * License along with FFmpeg; if not, write to the Free Software
 * Foundation, Inc., 51 Franklin Street, Fifth Floor, Boston, MA 02110-1301 USA
 */

#include "libavutil/mathematics.h"
#include "libavutil/avstring.h"
#include "libavutil/time.h"
#include "libavcodec/get_bits.h"
#include "avformat.h"
#include "network.h"
#include "srtp.h"
#include "url.h"
#include "rtpdec.h"
#include "rtpdec_formats.h"

#define MIN_FEEDBACK_INTERVAL 200000 /* 200 ms in us */

static RTPDynamicProtocolHandler realmedia_mp3_dynamic_handler = {
    .enc_name   = "X-MP3-draft-00",
    .codec_type = AVMEDIA_TYPE_AUDIO,
    .codec_id   = AV_CODEC_ID_MP3ADU,
};

static RTPDynamicProtocolHandler speex_dynamic_handler = {
    .enc_name   = "speex",
    .codec_type = AVMEDIA_TYPE_AUDIO,
    .codec_id   = AV_CODEC_ID_SPEEX,
};

static RTPDynamicProtocolHandler opus_dynamic_handler = {
    .enc_name   = "opus",
    .codec_type = AVMEDIA_TYPE_AUDIO,
    .codec_id   = AV_CODEC_ID_OPUS,
};

static RTPDynamicProtocolHandler *rtp_first_dynamic_payload_handler = NULL;

void ff_register_dynamic_payload_handler(RTPDynamicProtocolHandler *handler)
{
    handler->next = rtp_first_dynamic_payload_handler;
    rtp_first_dynamic_payload_handler = handler;
}

void av_register_rtp_dynamic_payload_handlers(void)
{
    ff_register_dynamic_payload_handler(&ff_amr_nb_dynamic_handler);
    ff_register_dynamic_payload_handler(&ff_amr_wb_dynamic_handler);
    ff_register_dynamic_payload_handler(&ff_g726_16_dynamic_handler);
    ff_register_dynamic_payload_handler(&ff_g726_24_dynamic_handler);
    ff_register_dynamic_payload_handler(&ff_g726_32_dynamic_handler);
    ff_register_dynamic_payload_handler(&ff_g726_40_dynamic_handler);
    ff_register_dynamic_payload_handler(&ff_h263_1998_dynamic_handler);
    ff_register_dynamic_payload_handler(&ff_h263_2000_dynamic_handler);
    ff_register_dynamic_payload_handler(&ff_h263_rfc2190_dynamic_handler);
    ff_register_dynamic_payload_handler(&ff_h264_dynamic_handler);
    ff_register_dynamic_payload_handler(&ff_ilbc_dynamic_handler);
    ff_register_dynamic_payload_handler(&ff_jpeg_dynamic_handler);
    ff_register_dynamic_payload_handler(&ff_mp4a_latm_dynamic_handler);
    ff_register_dynamic_payload_handler(&ff_mp4v_es_dynamic_handler);
    ff_register_dynamic_payload_handler(&ff_mpeg_audio_dynamic_handler);
    ff_register_dynamic_payload_handler(&ff_mpeg_video_dynamic_handler);
    ff_register_dynamic_payload_handler(&ff_mpeg4_generic_dynamic_handler);
    ff_register_dynamic_payload_handler(&ff_mpegts_dynamic_handler);
    ff_register_dynamic_payload_handler(&ff_ms_rtp_asf_pfv_handler);
    ff_register_dynamic_payload_handler(&ff_ms_rtp_asf_pfa_handler);
    ff_register_dynamic_payload_handler(&ff_qcelp_dynamic_handler);
    ff_register_dynamic_payload_handler(&ff_qdm2_dynamic_handler);
    ff_register_dynamic_payload_handler(&ff_qt_rtp_aud_handler);
    ff_register_dynamic_payload_handler(&ff_qt_rtp_vid_handler);
    ff_register_dynamic_payload_handler(&ff_quicktime_rtp_aud_handler);
    ff_register_dynamic_payload_handler(&ff_quicktime_rtp_vid_handler);
    ff_register_dynamic_payload_handler(&ff_svq3_dynamic_handler);
    ff_register_dynamic_payload_handler(&ff_theora_dynamic_handler);
    ff_register_dynamic_payload_handler(&ff_vorbis_dynamic_handler);
    ff_register_dynamic_payload_handler(&ff_vp8_dynamic_handler);
    ff_register_dynamic_payload_handler(&opus_dynamic_handler);
    ff_register_dynamic_payload_handler(&realmedia_mp3_dynamic_handler);
    ff_register_dynamic_payload_handler(&speex_dynamic_handler);
}

RTPDynamicProtocolHandler *ff_rtp_handler_find_by_name(const char *name,
                                                       enum AVMediaType codec_type)
{
    RTPDynamicProtocolHandler *handler;
    for (handler = rtp_first_dynamic_payload_handler;
         handler; handler = handler->next)
        if (!av_strcasecmp(name, handler->enc_name) &&
            codec_type == handler->codec_type)
            return handler;
    return NULL;
}

RTPDynamicProtocolHandler *ff_rtp_handler_find_by_id(int id,
                                                     enum AVMediaType codec_type)
{
    RTPDynamicProtocolHandler *handler;
    for (handler = rtp_first_dynamic_payload_handler;
         handler; handler = handler->next)
        if (handler->static_payload_id && handler->static_payload_id == id &&
            codec_type == handler->codec_type)
            return handler;
    return NULL;
}

static int rtcp_parse_packet(RTPDemuxContext *s, const unsigned char *buf,
                             int len)
{
    int payload_len;
    while (len >= 4) {
        payload_len = FFMIN(len, (AV_RB16(buf + 2) + 1) * 4);

        switch (buf[1]) {
        case RTCP_SR:
            if (payload_len < 20) {
                av_log(NULL, AV_LOG_ERROR,
                       "Invalid length for RTCP SR packet\n");
                return AVERROR_INVALIDDATA;
            }

            s->last_rtcp_reception_time = av_gettime();
            s->last_rtcp_ntp_time  = AV_RB64(buf + 8);
            s->last_rtcp_timestamp = AV_RB32(buf + 16);
            if (s->first_rtcp_ntp_time == AV_NOPTS_VALUE) {
                s->first_rtcp_ntp_time = s->last_rtcp_ntp_time;
                if (!s->base_timestamp)
                    s->base_timestamp = s->last_rtcp_timestamp;
                s->rtcp_ts_offset = s->last_rtcp_timestamp - s->base_timestamp;
            }

            break;
        case RTCP_BYE:
            return -RTCP_BYE;
        }

        buf += payload_len;
        len -= payload_len;
    }
    return -1;
}

#define RTP_SEQ_MOD (1 << 16)

static void rtp_init_statistics(RTPStatistics *s, uint16_t base_sequence)
{
    memset(s, 0, sizeof(RTPStatistics));
    s->max_seq   = base_sequence;
    s->probation = 1;
}

/*
 * Called whenever there is a large jump in sequence numbers,
 * or when they get out of probation...
 */
static void rtp_init_sequence(RTPStatistics *s, uint16_t seq)
{
    s->max_seq        = seq;
    s->cycles         = 0;
    s->base_seq       = seq - 1;
    s->bad_seq        = RTP_SEQ_MOD + 1;
    s->received       = 0;
    s->expected_prior = 0;
    s->received_prior = 0;
    s->jitter         = 0;
    s->transit        = 0;
}

/* Returns 1 if we should handle this packet. */
static int rtp_valid_packet_in_sequence(RTPStatistics *s, uint16_t seq)
{
    uint16_t udelta = seq - s->max_seq;
    const int MAX_DROPOUT    = 3000;
    const int MAX_MISORDER   = 100;
    const int MIN_SEQUENTIAL = 2;

    /* source not valid until MIN_SEQUENTIAL packets with sequence
     * seq. numbers have been received */
    if (s->probation) {
        if (seq == s->max_seq + 1) {
            s->probation--;
            s->max_seq = seq;
            if (s->probation == 0) {
                rtp_init_sequence(s, seq);
                s->received++;
                return 1;
            }
        } else {
            s->probation = MIN_SEQUENTIAL - 1;
            s->max_seq   = seq;
        }
    } else if (udelta < MAX_DROPOUT) {
        // in order, with permissible gap
        if (seq < s->max_seq) {
            // sequence number wrapped; count another 64k cycles
            s->cycles += RTP_SEQ_MOD;
        }
        s->max_seq = seq;
    } else if (udelta <= RTP_SEQ_MOD - MAX_MISORDER) {
        // sequence made a large jump...
        if (seq == s->bad_seq) {
            /* two sequential packets -- assume that the other side
             * restarted without telling us; just resync. */
            rtp_init_sequence(s, seq);
        } else {
            s->bad_seq = (seq + 1) & (RTP_SEQ_MOD - 1);
            return 0;
        }
    } else {
        // duplicate or reordered packet...
    }
    s->received++;
    return 1;
}

static void rtcp_update_jitter(RTPStatistics *s, uint32_t sent_timestamp,
                               uint32_t arrival_timestamp)
{
    // Most of this is pretty straight from RFC 3550 appendix A.8
    uint32_t transit = arrival_timestamp - sent_timestamp;
    uint32_t prev_transit = s->transit;
    int32_t d = transit - prev_transit;
    // Doing the FFABS() call directly on the "transit - prev_transit"
    // expression doesn't work, since it's an unsigned expression. Doing the
    // transit calculation in unsigned is desired though, since it most
    // probably will need to wrap around.
    d = FFABS(d);
    s->transit = transit;
    if (!prev_transit)
        return;
    s->jitter += d - (int32_t) ((s->jitter + 8) >> 4);
}

int ff_rtp_check_and_send_back_rr(RTPDemuxContext *s, URLContext *fd,
                                  AVIOContext *avio, int count)
{
    AVIOContext *pb;
    uint8_t *buf;
    int len;
    int rtcp_bytes;
    RTPStatistics *stats = &s->statistics;
    uint32_t lost;
    uint32_t extended_max;
    uint32_t expected_interval;
    uint32_t received_interval;
    int32_t  lost_interval;
    uint32_t expected;
    uint32_t fraction;

    if ((!fd && !avio) || (count < 1))
        return -1;

    /* TODO: I think this is way too often; RFC 1889 has algorithm for this */
    /* XXX: MPEG pts hardcoded. RTCP send every 0.5 seconds */
    s->octet_count += count;
    rtcp_bytes = ((s->octet_count - s->last_octet_count) * RTCP_TX_RATIO_NUM) /
        RTCP_TX_RATIO_DEN;
    rtcp_bytes /= 50; // mmu_man: that's enough for me... VLC sends much less btw !?
    if (rtcp_bytes < 28)
        return -1;
    s->last_octet_count = s->octet_count;

    if (!fd)
        pb = avio;
    else if (avio_open_dyn_buf(&pb) < 0)
        return -1;

    // Receiver Report
    avio_w8(pb, (RTP_VERSION << 6) + 1); /* 1 report block */
    avio_w8(pb, RTCP_RR);
    avio_wb16(pb, 7); /* length in words - 1 */
    // our own SSRC: we use the server's SSRC + 1 to avoid conflicts
    avio_wb32(pb, s->ssrc + 1);
    avio_wb32(pb, s->ssrc); // server SSRC
    // some placeholders we should really fill...
    // RFC 1889/p64
    extended_max          = stats->cycles + stats->max_seq;
    expected              = extended_max - stats->base_seq;
    lost                  = expected - stats->received;
    lost                  = FFMIN(lost, 0xffffff); // clamp it since it's only 24 bits...
    expected_interval     = expected - stats->expected_prior;
    stats->expected_prior = expected;
    received_interval     = stats->received - stats->received_prior;
    stats->received_prior = stats->received;
    lost_interval         = expected_interval - received_interval;
    if (expected_interval == 0 || lost_interval <= 0)
        fraction = 0;
    else
        fraction = (lost_interval << 8) / expected_interval;

    fraction = (fraction << 24) | lost;

    avio_wb32(pb, fraction); /* 8 bits of fraction, 24 bits of total packets lost */
    avio_wb32(pb, extended_max); /* max sequence received */
    avio_wb32(pb, stats->jitter >> 4); /* jitter */

    if (s->last_rtcp_ntp_time == AV_NOPTS_VALUE) {
        avio_wb32(pb, 0); /* last SR timestamp */
        avio_wb32(pb, 0); /* delay since last SR */
    } else {
        uint32_t middle_32_bits   = s->last_rtcp_ntp_time >> 16; // this is valid, right? do we need to handle 64 bit values special?
        uint32_t delay_since_last = av_rescale(av_gettime() - s->last_rtcp_reception_time,
                                               65536, AV_TIME_BASE);

        avio_wb32(pb, middle_32_bits); /* last SR timestamp */
        avio_wb32(pb, delay_since_last); /* delay since last SR */
    }

    // CNAME
    avio_w8(pb, (RTP_VERSION << 6) + 1); /* 1 report block */
    avio_w8(pb, RTCP_SDES);
    len = strlen(s->hostname);
    avio_wb16(pb, (7 + len + 3) / 4); /* length in words - 1 */
    avio_wb32(pb, s->ssrc + 1);
    avio_w8(pb, 0x01);
    avio_w8(pb, len);
    avio_write(pb, s->hostname, len);
    avio_w8(pb, 0); /* END */
    // padding
    for (len = (7 + len) % 4; len % 4; len++)
        avio_w8(pb, 0);

    avio_flush(pb);
    if (!fd)
        return 0;
    len = avio_close_dyn_buf(pb, &buf);
    if ((len > 0) && buf) {
        int av_unused result;
        av_dlog(s->ic, "sending %d bytes of RR\n", len);
        result = ffurl_write(fd, buf, len);
        av_dlog(s->ic, "result from ffurl_write: %d\n", result);
        av_free(buf);
    }
    return 0;
}

void ff_rtp_send_punch_packets(URLContext *rtp_handle)
{
    AVIOContext *pb;
    uint8_t *buf;
    int len;

    /* Send a small RTP packet */
    if (avio_open_dyn_buf(&pb) < 0)
        return;

    avio_w8(pb, (RTP_VERSION << 6));
    avio_w8(pb, 0); /* Payload type */
    avio_wb16(pb, 0); /* Seq */
    avio_wb32(pb, 0); /* Timestamp */
    avio_wb32(pb, 0); /* SSRC */

    avio_flush(pb);
    len = avio_close_dyn_buf(pb, &buf);
    if ((len > 0) && buf)
        ffurl_write(rtp_handle, buf, len);
    av_free(buf);

    /* Send a minimal RTCP RR */
    if (avio_open_dyn_buf(&pb) < 0)
        return;

    avio_w8(pb, (RTP_VERSION << 6));
    avio_w8(pb, RTCP_RR); /* receiver report */
    avio_wb16(pb, 1); /* length in words - 1 */
    avio_wb32(pb, 0); /* our own SSRC */

    avio_flush(pb);
    len = avio_close_dyn_buf(pb, &buf);
    if ((len > 0) && buf)
        ffurl_write(rtp_handle, buf, len);
    av_free(buf);
}

static int find_missing_packets(RTPDemuxContext *s, uint16_t *first_missing,
                                uint16_t *missing_mask)
{
    int i;
    uint16_t next_seq = s->seq + 1;
    RTPPacket *pkt = s->queue;

    if (!pkt || pkt->seq == next_seq)
        return 0;

    *missing_mask = 0;
    for (i = 1; i <= 16; i++) {
        uint16_t missing_seq = next_seq + i;
        while (pkt) {
            int16_t diff = pkt->seq - missing_seq;
            if (diff >= 0)
                break;
            pkt = pkt->next;
        }
        if (!pkt)
            break;
        if (pkt->seq == missing_seq)
            continue;
        *missing_mask |= 1 << (i - 1);
    }

    *first_missing = next_seq;
    return 1;
}

int ff_rtp_send_rtcp_feedback(RTPDemuxContext *s, URLContext *fd,
                              AVIOContext *avio)
{
    int len, need_keyframe, missing_packets;
    AVIOContext *pb;
    uint8_t *buf;
    int64_t now;
    uint16_t first_missing, missing_mask;

    if (!fd && !avio)
        return -1;

    need_keyframe = s->handler && s->handler->need_keyframe &&
                    s->handler->need_keyframe(s->dynamic_protocol_context);
    missing_packets = find_missing_packets(s, &first_missing, &missing_mask);

    if (!need_keyframe && !missing_packets)
        return 0;

    /* Send new feedback if enough time has elapsed since the last
     * feedback packet. */

    now = av_gettime();
    if (s->last_feedback_time &&
        (now - s->last_feedback_time) < MIN_FEEDBACK_INTERVAL)
        return 0;
    s->last_feedback_time = now;

    if (!fd)
        pb = avio;
    else if (avio_open_dyn_buf(&pb) < 0)
        return -1;

    if (need_keyframe) {
        avio_w8(pb, (RTP_VERSION << 6) | 1); /* PLI */
        avio_w8(pb, RTCP_PSFB);
        avio_wb16(pb, 2); /* length in words - 1 */
        // our own SSRC: we use the server's SSRC + 1 to avoid conflicts
        avio_wb32(pb, s->ssrc + 1);
        avio_wb32(pb, s->ssrc); // server SSRC
    }

    if (missing_packets) {
        avio_w8(pb, (RTP_VERSION << 6) | 1); /* NACK */
        avio_w8(pb, RTCP_RTPFB);
        avio_wb16(pb, 3); /* length in words - 1 */
        avio_wb32(pb, s->ssrc + 1);
        avio_wb32(pb, s->ssrc); // server SSRC

        avio_wb16(pb, first_missing);
        avio_wb16(pb, missing_mask);
    }

    avio_flush(pb);
    if (!fd)
        return 0;
    len = avio_close_dyn_buf(pb, &buf);
    if (len > 0 && buf) {
        ffurl_write(fd, buf, len);
        av_free(buf);
    }
    return 0;
}

/**
 * open a new RTP parse context for stream 'st'. 'st' can be NULL for
 * MPEG2-TS streams.
 */
RTPDemuxContext *ff_rtp_parse_open(AVFormatContext *s1, AVStream *st,
                                   int payload_type, int queue_size)
{
    RTPDemuxContext *s;

    s = av_mallocz(sizeof(RTPDemuxContext));
    if (!s)
        return NULL;
    s->payload_type        = payload_type;
    s->last_rtcp_ntp_time  = AV_NOPTS_VALUE;
    s->first_rtcp_ntp_time = AV_NOPTS_VALUE;
    s->ic                  = s1;
    s->st                  = st;
    s->queue_size          = queue_size;
    rtp_init_statistics(&s->statistics, 0);
    if (st) {
        switch (st->codec->codec_id) {
        case AV_CODEC_ID_ADPCM_G722:
            /* According to RFC 3551, the stream clock rate is 8000
             * even if the sample rate is 16000. */
            if (st->codec->sample_rate == 8000)
                st->codec->sample_rate = 16000;
            break;
        default:
            break;
        }
    }
    // needed to send back RTCP RR in RTSP sessions
    gethostname(s->hostname, sizeof(s->hostname));
    return s;
}

void ff_rtp_parse_set_dynamic_protocol(RTPDemuxContext *s, PayloadContext *ctx,
                                       RTPDynamicProtocolHandler *handler)
{
    s->dynamic_protocol_context = ctx;
    s->handler                  = handler;
}

void ff_rtp_parse_set_crypto(RTPDemuxContext *s, const char *suite,
                             const char *params)
{
    if (!ff_srtp_set_crypto(&s->srtp, suite, params))
        s->srtp_enabled = 1;
}

/**
 * This was the second switch in rtp_parse packet.
 * Normalizes time, if required, sets stream_index, etc.
 */
static void finalize_packet(RTPDemuxContext *s, AVPacket *pkt, uint32_t timestamp)
{
    if (pkt->pts != AV_NOPTS_VALUE || pkt->dts != AV_NOPTS_VALUE)
        return; /* Timestamp already set by depacketizer */
    if (timestamp == RTP_NOTS_VALUE)
        return;

    if (s->last_rtcp_ntp_time != AV_NOPTS_VALUE && s->ic->nb_streams > 1) {
        int64_t addend;
        int delta_timestamp;

        /* compute pts from timestamp with received ntp_time */
        delta_timestamp = timestamp - s->last_rtcp_timestamp;
        /* convert to the PTS timebase */
        addend = av_rescale(s->last_rtcp_ntp_time - s->first_rtcp_ntp_time,
                            s->st->time_base.den,
                            (uint64_t) s->st->time_base.num << 32);
        pkt->pts = s->range_start_offset + s->rtcp_ts_offset + addend +
                   delta_timestamp;
        return;
    }

    if (!s->base_timestamp)
        s->base_timestamp = timestamp;
    /* assume that the difference is INT32_MIN < x < INT32_MAX,
     * but allow the first timestamp to exceed INT32_MAX */
    if (!s->timestamp)
        s->unwrapped_timestamp += timestamp;
    else
        s->unwrapped_timestamp += (int32_t)(timestamp - s->timestamp);
    s->timestamp = timestamp;
    pkt->pts     = s->unwrapped_timestamp + s->range_start_offset -
                   s->base_timestamp;
}

static int rtp_parse_packet_internal(RTPDemuxContext *s, AVPacket *pkt,
                                     const uint8_t *buf, int len)
{
    unsigned int ssrc;
    int payload_type, seq, flags = 0;
    int ext, csrc;
    AVStream *st;
    uint32_t timestamp;
    int rv = 0;
    int h;

    csrc         = buf[0] & 0x0f;
    ext          = buf[0] & 0x10;
    payload_type = buf[1] & 0x7f;
    if (buf[1] & 0x80)
        flags |= RTP_FLAG_MARKER;
    seq       = AV_RB16(buf + 2);
    timestamp = AV_RB32(buf + 4);
    ssrc      = AV_RB32(buf + 8);
    /* store the ssrc in the RTPDemuxContext */
    s->ssrc = ssrc;

    /* NOTE: we can handle only one payload type */
    if (s->payload_type != payload_type)
        return -1;

    st = s->st;
    // only do something with this if all the rtp checks pass...
    if (!rtp_valid_packet_in_sequence(&s->statistics, seq)) {
        av_log(st ? st->codec : NULL, AV_LOG_ERROR,
               "RTP: PT=%02x: bad cseq %04x expected=%04x\n",
               payload_type, seq, ((s->seq + 1) & 0xffff));
        return -1;
    }

    if (buf[0] & 0x20) {
        int padding = buf[len - 1];
        if (len >= 12 + padding)
            len -= padding;
    }

    h = buf[0] & 0x0F;
    buf += 4*h;
    len -= 4*h;

    s->seq = seq;
    len   -= 12;
    buf   += 12;

    len   -= 4 * csrc;
    buf   += 4 * csrc;
    if (len < 0)
        return AVERROR_INVALIDDATA;

    /* RFC 3550 Section 5.3.1 RTP Header Extension handling */
    if (ext) {
        if (len < 4)
            return -1;
        /* calculate the header extension length (stored as number
         * of 32-bit words) */
        ext = (AV_RB16(buf + 2) + 1) << 2;

        if (len < ext)
            return -1;
        // skip past RTP header extension
        len -= ext;
        buf += ext;
    }

    if (s->handler && s->handler->parse_packet) {
        rv = s->handler->parse_packet(s->ic, s->dynamic_protocol_context,
                                      s->st, pkt, &timestamp, buf, len, seq,
                                      flags);
    } else if (st) {
<<<<<<< HEAD
        /* At this point, the RTP header has been stripped;
         * This is ASSUMING that there is only 1 CSRC, which isn't wise. */
        if (av_new_packet(pkt, len) < 0)
            return AVERROR(ENOMEM);
=======
        if ((rv = av_new_packet(pkt, len)) < 0)
            return rv;
>>>>>>> f53490cc
        memcpy(pkt->data, buf, len);
        pkt->stream_index = st->index;
    } else {
        return AVERROR(EINVAL);
    }

    // now perform timestamp things....
    finalize_packet(s, pkt, timestamp);

    return rv;
}

void ff_rtp_reset_packet_queue(RTPDemuxContext *s)
{
    while (s->queue) {
        RTPPacket *next = s->queue->next;
        av_free(s->queue->buf);
        av_free(s->queue);
        s->queue = next;
    }
    s->seq       = 0;
    s->queue_len = 0;
    s->prev_ret  = 0;
}

static void enqueue_packet(RTPDemuxContext *s, uint8_t *buf, int len)
{
    uint16_t seq   = AV_RB16(buf + 2);
    RTPPacket **cur = &s->queue, *packet;

    /* Find the correct place in the queue to insert the packet */
    while (*cur) {
        int16_t diff = seq - (*cur)->seq;
        if (diff < 0)
            break;
        cur = &(*cur)->next;
    }

    packet = av_mallocz(sizeof(*packet));
    if (!packet)
        return;
    packet->recvtime = av_gettime();
    packet->seq      = seq;
    packet->len      = len;
    packet->buf      = buf;
    packet->next     = *cur;
    *cur = packet;
    s->queue_len++;
}

static int has_next_packet(RTPDemuxContext *s)
{
    return s->queue && s->queue->seq == (uint16_t) (s->seq + 1);
}

int64_t ff_rtp_queued_packet_time(RTPDemuxContext *s)
{
    return s->queue ? s->queue->recvtime : 0;
}

static int rtp_parse_queued_packet(RTPDemuxContext *s, AVPacket *pkt)
{
    int rv;
    RTPPacket *next;

    if (s->queue_len <= 0)
        return -1;

    if (!has_next_packet(s))
        av_log(s->st ? s->st->codec : NULL, AV_LOG_WARNING,
               "RTP: missed %d packets\n", s->queue->seq - s->seq - 1);

    /* Parse the first packet in the queue, and dequeue it */
    rv   = rtp_parse_packet_internal(s, pkt, s->queue->buf, s->queue->len);
    next = s->queue->next;
    av_free(s->queue->buf);
    av_free(s->queue);
    s->queue = next;
    s->queue_len--;
    return rv;
}

static int rtp_parse_one_packet(RTPDemuxContext *s, AVPacket *pkt,
                                uint8_t **bufptr, int len)
{
    uint8_t *buf = bufptr ? *bufptr : NULL;
    int flags = 0;
    uint32_t timestamp;
    int rv = 0;

    if (!buf) {
        /* If parsing of the previous packet actually returned 0 or an error,
         * there's nothing more to be parsed from that packet, but we may have
         * indicated that we can return the next enqueued packet. */
        if (s->prev_ret <= 0)
            return rtp_parse_queued_packet(s, pkt);
        /* return the next packets, if any */
        if (s->handler && s->handler->parse_packet) {
            /* timestamp should be overwritten by parse_packet, if not,
             * the packet is left with pts == AV_NOPTS_VALUE */
            timestamp = RTP_NOTS_VALUE;
            rv        = s->handler->parse_packet(s->ic, s->dynamic_protocol_context,
                                                 s->st, pkt, &timestamp, NULL, 0, 0,
                                                 flags);
            finalize_packet(s, pkt, timestamp);
            return rv;
        }
    }

    if (len < 12)
        return -1;

    if ((buf[0] & 0xc0) != (RTP_VERSION << 6))
        return -1;
    if (RTP_PT_IS_RTCP(buf[1])) {
        return rtcp_parse_packet(s, buf, len);
    }

    if (s->st) {
        int64_t received = av_gettime();
        uint32_t arrival_ts = av_rescale_q(received, AV_TIME_BASE_Q,
                                           s->st->time_base);
        timestamp = AV_RB32(buf + 4);
        // Calculate the jitter immediately, before queueing the packet
        // into the reordering queue.
        rtcp_update_jitter(&s->statistics, timestamp, arrival_ts);
    }

    if ((s->seq == 0 && !s->queue) || s->queue_size <= 1) {
        /* First packet, or no reordering */
        return rtp_parse_packet_internal(s, pkt, buf, len);
    } else {
        uint16_t seq = AV_RB16(buf + 2);
        int16_t diff = seq - s->seq;
        if (diff < 0) {
            /* Packet older than the previously emitted one, drop */
            av_log(s->st ? s->st->codec : NULL, AV_LOG_WARNING,
                   "RTP: dropping old packet received too late\n");
            return -1;
        } else if (diff <= 1) {
            /* Correct packet */
            rv = rtp_parse_packet_internal(s, pkt, buf, len);
            return rv;
        } else {
            /* Still missing some packet, enqueue this one. */
            enqueue_packet(s, buf, len);
            *bufptr = NULL;
            /* Return the first enqueued packet if the queue is full,
             * even if we're missing something */
            if (s->queue_len >= s->queue_size)
                return rtp_parse_queued_packet(s, pkt);
            return -1;
        }
    }
}

/**
 * Parse an RTP or RTCP packet directly sent as a buffer.
 * @param s RTP parse context.
 * @param pkt returned packet
 * @param bufptr pointer to the input buffer or NULL to read the next packets
 * @param len buffer len
 * @return 0 if a packet is returned, 1 if a packet is returned and more can follow
 * (use buf as NULL to read the next). -1 if no packet (error or no more packet).
 */
int ff_rtp_parse_packet(RTPDemuxContext *s, AVPacket *pkt,
                        uint8_t **bufptr, int len)
{
    int rv;
    if (s->srtp_enabled && bufptr && ff_srtp_decrypt(&s->srtp, *bufptr, &len) < 0)
        return -1;
    rv = rtp_parse_one_packet(s, pkt, bufptr, len);
    s->prev_ret = rv;
    while (rv == AVERROR(EAGAIN) && has_next_packet(s))
        rv = rtp_parse_queued_packet(s, pkt);
    return rv ? rv : has_next_packet(s);
}

void ff_rtp_parse_close(RTPDemuxContext *s)
{
    ff_rtp_reset_packet_queue(s);
    ff_srtp_free(&s->srtp);
    av_free(s);
}

int ff_parse_fmtp(AVStream *stream, PayloadContext *data, const char *p,
                  int (*parse_fmtp)(AVStream *stream,
                                    PayloadContext *data,
                                    char *attr, char *value))
{
    char attr[256];
    char *value;
    int res;
    int value_size = strlen(p) + 1;

    if (!(value = av_malloc(value_size))) {
        av_log(NULL, AV_LOG_ERROR, "Failed to allocate data for FMTP.\n");
        return AVERROR(ENOMEM);
    }

    // remove protocol identifier
    while (*p && *p == ' ')
        p++;                     // strip spaces
    while (*p && *p != ' ')
        p++;                     // eat protocol identifier
    while (*p && *p == ' ')
        p++;                     // strip trailing spaces

    while (ff_rtsp_next_attr_and_value(&p,
                                       attr, sizeof(attr),
                                       value, value_size)) {
        res = parse_fmtp(stream, data, attr, value);
        if (res < 0 && res != AVERROR_PATCHWELCOME) {
            av_free(value);
            return res;
        }
    }
    av_free(value);
    return 0;
}

int ff_rtp_finalize_packet(AVPacket *pkt, AVIOContext **dyn_buf, int stream_idx)
{
    av_init_packet(pkt);

    pkt->size         = avio_close_dyn_buf(*dyn_buf, &pkt->data);
    pkt->stream_index = stream_idx;
    pkt->destruct     = av_destruct_packet;
    *dyn_buf          = NULL;
    return pkt->size;
}<|MERGE_RESOLUTION|>--- conflicted
+++ resolved
@@ -579,7 +579,6 @@
     AVStream *st;
     uint32_t timestamp;
     int rv = 0;
-    int h;
 
     csrc         = buf[0] & 0x0f;
     ext          = buf[0] & 0x10;
@@ -611,10 +610,6 @@
             len -= padding;
     }
 
-    h = buf[0] & 0x0F;
-    buf += 4*h;
-    len -= 4*h;
-
     s->seq = seq;
     len   -= 12;
     buf   += 12;
@@ -644,15 +639,8 @@
                                       s->st, pkt, &timestamp, buf, len, seq,
                                       flags);
     } else if (st) {
-<<<<<<< HEAD
-        /* At this point, the RTP header has been stripped;
-         * This is ASSUMING that there is only 1 CSRC, which isn't wise. */
-        if (av_new_packet(pkt, len) < 0)
-            return AVERROR(ENOMEM);
-=======
         if ((rv = av_new_packet(pkt, len)) < 0)
             return rv;
->>>>>>> f53490cc
         memcpy(pkt->data, buf, len);
         pkt->stream_index = st->index;
     } else {
