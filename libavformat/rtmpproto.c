--- conflicted
+++ resolved
@@ -2973,11 +2973,8 @@
             int set_data_frame = 0;
             const uint8_t *header = rt->flv_header;
             int channel = RTMP_AUDIO_CHANNEL;
-<<<<<<< HEAD
-
-=======
+
             copy = FFMIN(RTMP_HEADER - rt->flv_header_bytes, size_temp);
->>>>>>> 3c3b8003
             bytestream_get_buffer(&buf_temp, rt->flv_header + rt->flv_header_bytes, copy);
             rt->flv_header_bytes += copy;
             size_temp            -= copy;
