--- conflicted
+++ resolved
@@ -234,27 +234,11 @@
     return offset;
 }
 
-<<<<<<< HEAD
 int64_t avio_skip(AVIOContext *s, int64_t offset)
 {
     return avio_seek(s, offset, SEEK_CUR);
 }
 
-#if FF_API_OLD_AVIO
-int url_fskip(AVIOContext *s, int64_t offset)
-{
-    int64_t ret = avio_seek(s, offset, SEEK_CUR);
-    return ret < 0 ? ret : 0;
-}
-
-int64_t url_ftell(AVIOContext *s)
-{
-    return avio_seek(s, 0, SEEK_CUR);
-}
-#endif
-
-=======
->>>>>>> e771e6dd
 int64_t avio_size(AVIOContext *s)
 {
     int64_t size;
@@ -274,7 +258,6 @@
     return size;
 }
 
-<<<<<<< HEAD
 int url_feof(AVIOContext *s)
 {
     if(!s)
@@ -286,17 +269,6 @@
     return s->eof_reached;
 }
 
-#if FF_API_OLD_AVIO
-int url_ferror(AVIOContext *s)
-{
-    if(!s)
-        return 0;
-    return s->error;
-}
-#endif
-
-=======
->>>>>>> e771e6dd
 void avio_wl32(AVIOContext *s, unsigned int val)
 {
     avio_w8(s, val);
@@ -698,13 +670,6 @@
         av_free(buffer);
         return AVERROR(ENOMEM);
     }
-<<<<<<< HEAD
-
-#if FF_API_OLD_AVIO
-    (*s)->is_streamed = h->is_streamed;
-#endif
-=======
->>>>>>> e771e6dd
     (*s)->seekable = h->is_streamed ? 0 : AVIO_SEEKABLE_NORMAL;
     (*s)->max_packet_size = max_packet_size;
     if(h->prot) {
@@ -827,37 +792,6 @@
     return ret;
 }
 
-<<<<<<< HEAD
-#if FF_API_OLD_AVIO
-char *url_fgets(AVIOContext *s, char *buf, int buf_size)
-{
-    int c;
-    char *q;
-
-    c = avio_r8(s);
-    if (url_feof(s))
-        return NULL;
-    q = buf;
-    for(;;) {
-        if (url_feof(s) || c == '\n')
-            break;
-        if ((q - buf) < buf_size - 1)
-            *q++ = c;
-        c = avio_r8(s);
-    }
-    if (buf_size > 0)
-        *q = '\0';
-    return buf;
-}
-
-int url_fget_max_packet_size(AVIOContext *s)
-{
-    return s->max_packet_size;
-}
-#endif
-
-=======
->>>>>>> e771e6dd
 int avio_pause(AVIOContext *s, int pause)
 {
     if (!s->read_pause)
