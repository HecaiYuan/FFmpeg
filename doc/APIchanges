Never assume the API of libav* to be stable unless at least 1 month has passed
since the last major version increase.

The last version increases were:
libavcodec:  2011-04-18
libavdevice: 2011-04-18
libavfilter: 2011-04-18
libavformat: 2011-04-18
libpostproc: 2011-04-18
libswscale:  2011-04-18
libavutil:   2011-04-18


API changes, most recent first:

2011-05-10 - 188dea1 - lavc 53.3.0 - avcodec.h
  Deprecate AVLPCType and the following fields in
  AVCodecContext: lpc_coeff_precision, prediction_order_method,
  min_partition_order, max_partition_order, lpc_type, lpc_passes.
  Corresponding FLAC encoder options should be used instead.

<<<<<<< HEAD
2011-05-07 - xxxxxxx - lavfi 2.5.0 - avcodec.h
  Add libavfilter/avcodec.h header and avfilter_copy_frame_props()
  function.

2011-05-07 - xxxxxxx - lavc 53.5.0 - AVFrame
  Add format field to AVFrame.

2011-05-07 - xxxxxxx - lavc 53.4.0 - AVFrame
  Add width and height fields to AVFrame.

2011-05-01 - xxxxxxx - lavfi 2.4.0 - avfilter.h
  Rename AVFilterBufferRefVideoProps.pixel_aspect to
  sample_aspect_ratio.

2011-05-01 - xxxxxxx - lavc 53.3.0 - AVFrame
  Add a sample_aspect_ratio field to AVFrame.

2011-05-01 - xxxxxxx - lavc 53.2.0 - AVFrame
  Add a pkt_pos field to AVFrame.

2011-04-xx - xxxxxxx - lavu 51.2.0 - mem.h
  Add av_dynarray_add function for adding
  an element to a dynamic array.

2011-04-XX - bebe72f - lavu 51.1.0 - avutil.h
=======
2011-04-26 - bebe72f - lavu 51.1.0 - avutil.h
>>>>>>> 5705b020
  Add AVPictureType enum and av_get_picture_type_char(), deprecate
  FF_*_TYPE defines and av_get_pict_type_char() defined in
  libavcodec/avcodec.h.

2011-04-26 - 10d3940 - lavfi 2.3.0 - avfilter.h
  Add pict_type and key_frame fields to AVFilterBufferRefVideo.

2011-04-26 - 7a11c82 - lavfi 2.2.0 - vsrc_buffer
  Add sample_aspect_ratio fields to vsrc_buffer arguments

2011-04-21 - 94f7451 - lavc 53.1.0 - avcodec.h
  Add CODEC_CAP_SLICE_THREADS for codecs supporting sliced threading.

2011-04-15 - lavc 52.120.0 - avcodec.h
  AVPacket structure got additional members for passing side information:
    4de339e introduce side information for AVPacket
    2d8591c make containers pass palette change in AVPacket

2011-04-12 - lavf 52.107.0 - avio.h
  Avio cleanup, part II - deprecate the entire URLContext API:
    175389c add avio_check as a replacement for url_exist
    ff1ec0c add avio_pause and avio_seek_time as replacements
            for _av_url_read_fseek/fpause
    cdc6a87 deprecate av_protocol_next(), avio_enum_protocols
            should be used instead.
    80c6e23 rename url_set_interrupt_cb->avio_set_interrupt_cb.
    f87b1b3 rename open flags: URL_* -> AVIO_*
    f8270bb add avio_enum_protocols.
    5593f03 deprecate URLProtocol.
    c486dad deprecate URLContext.
    026e175 deprecate the typedef for URLInterruptCB
    8e76a19 deprecate av_register_protocol2.
    b840484 deprecate URL_PROTOCOL_FLAG_NESTED_SCHEME
    1305d93 deprecate av_url_read_seek
    fa104e1 deprecate av_url_read_pause
    727c7aa deprecate url_get_filename().
    5958df3 deprecate url_max_packet_size().
    1869ea0 deprecate url_get_file_handle().
    32a97d4 deprecate url_filesize().
    e52a914 deprecate url_close().
    58a48c6 deprecate url_seek().
    925e908 deprecate url_write().
    dce3756 deprecate url_read_complete().
    bc371ac deprecate url_read().
    0589da0 deprecate url_open().
    62eaaea deprecate url_connect.
    5652bb9 deprecate url_alloc.
    333e894 deprecate url_open_protocol
    e230705 deprecate url_poll and URLPollEntry

2011-04-10 - lavu  50.40.0 - pixfmt.h
  Add PIX_FMT_BGR48LE and PIX_FMT_BGR48BE pixel formats

2011-04-08 - lavf 52.106.0 - avformat.h
  Minor avformat.h cleanup:
    a9bf9d8 deprecate av_guess_image2_codec
    c3675df rename avf_sdp_create->av_sdp_create

2011-04-03 - lavf 52.105.0 - avio.h
  Large-scale renaming/deprecating of AVIOContext-related functions:
    724f6a0 deprecate url_fdopen
    403ee83 deprecate url_open_dyn_packet_buf
    6dc7d80 rename url_close_dyn_buf       -> avio_close_dyn_buf
    b92c545 rename url_open_dyn_buf        -> avio_open_dyn_buf
    8978fed introduce an AVIOContext.seekable field as a replacement for
            AVIOContext.is_streamed and url_is_streamed()
    b64030f deprecate get_checksum()
    4c4427a deprecate init_checksum()
    4ec153b deprecate udp_set_remote_url/get_local_port
    933e90a deprecate av_url_read_fseek/fpause
    8d9769a deprecate url_fileno
    b7f2fdd rename put_flush_packet -> avio_flush
    35f1023 deprecate url_close_buf
    83fddae deprecate url_open_buf
    d9d86e0 rename url_fprintf -> avio_printf
    59f65d9 deprecate url_setbufsize
    3e68b3b deprecate url_ferror
    66e5b1d deprecate url_feof
    e8bb2e2 deprecate url_fget_max_packet_size
    76aa876 rename url_fsize -> avio_size
    e519753 deprecate url_fgetc
    655e45e deprecate url_fgets
    a2704c9 rename url_ftell -> avio_tell
    e16ead0 deprecate get_strz() in favor of avio_get_str
    0300db8,2af07d3 rename url_fskip -> avio_skip
    6b4aa5d rename url_fseek -> avio_seek
    61840b4 deprecate put_tag
    22a3212 rename url_fopen/fclose -> avio_open/close.
    0ac8e2b deprecate put_nbyte
    77eb550 rename put_byte          -> avio_w8
                   put_[b/l]e<type>  -> avio_w[b/l]<type>
                   put_buffer        -> avio_write
    b7effd4 rename get_byte          -> avio_r8,
                   get_[b/l]e<type>  -> avio_r[b/l]<type>
                   get_buffer        -> avio_read
    b3db9ce deprecate get_partial_buffer
    8d9ac96 rename av_alloc_put_byte -> avio_alloc_context

2011-03-25 - 34b47d7 - lavc 52.115.0 - AVCodecContext.audio_service_type
  Add audio_service_type field to AVCodecContext.

2011-XX-XX - XXXXXXX - lavu  XX.XXX.X - pixfmt.h
  Add PIX_FMT_BGR48LE and PIX_FMT_BGR48BE pixel formats

2011-03-02 - 863c471 - lavf  52.103.0 - av_pkt_dump2, av_pkt_dump_log2
  Add new functions av_pkt_dump2, av_pkt_dump_log2 that uses the
  source stream timebase for outputting timestamps. Deprecate
  av_pkt_dump and av_pkt_dump_log.

2011-02-20 - e731b8d - lavf  52.102.0 - avio.h
  * e731b8d - rename init_put_byte() to ffio_init_context(), deprecating the
              original, and move it to a private header so it is no longer
              part of our public API. Instead, use av_alloc_put_byte().
  * ae628ec - rename ByteIOContext to AVIOContext.

2011-02-16 - 09d171b - lavf  52.101.0 - avformat.h
                       lavu  52.39.0  - parseutils.h
  * 610219a - Add av_ prefix to dump_format().
  * f6c7375 - Replace parse_date() in lavf with av_parse_time() in lavu.
  * ab0287f - Move find_info_tag from lavf to lavu and add av_prefix to it.

2011-02-15 - lavu 52.38.0 - merge libavcore
  libavcore is merged back completely into libavutil

2011-02-10 - 55bad0c - lavc 52.113.0 - vbv_delay
  Add vbv_delay field to AVCodecContext

2011-02-14 - 24a83bd - lavf 52.100.0 - AV_DISPOSITION_CLEAN_EFFECTS
  Add AV_DISPOSITION_CLEAN_EFFECTS disposition flag.

2011-02-14 - 910b5b8 - lavfi 1.76.0 - AVFilterLink sample_aspect_ratio
  Add sample_aspect_ratio field to AVFilterLink.

2011-02-10 - 12c14cd - lavf 52.99.0 - AVStream.disposition
  Add AV_DISPOSITION_HEARING_IMPAIRED and AV_DISPOSITION_VISUAL_IMPAIRED.

2011-02-09 - 5592734 - lavc 52.112.0 - avcodec_thread_init()
  Deprecate avcodec_thread_init()/avcodec_thread_free() use; instead
  set thread_count before calling avcodec_open.

2011-02-09 - 778b08a - lavc 52.111.0 - threading API
  Add CODEC_CAP_FRAME_THREADS with new restrictions on get_buffer()/
  release_buffer()/draw_horiz_band() callbacks for appropriate codecs.
  Add thread_type and active_thread_type fields to AVCodecContext.

2011-02-08 - 3940caa - lavf 52.98.0 - av_probe_input_buffer
  Add av_probe_input_buffer() to avformat.h for probing format from a
  ByteIOContext.

2011-02-06 - fe174fc - lavf 52.97.0 - avio.h
  Add flag for non-blocking protocols: URL_FLAG_NONBLOCK

2011-02-04 - f124b08 - lavf 52.96.0 - avformat_free_context()
  Add avformat_free_context() in avformat.h.

2011-02-03 - f5b82f4 - lavc 52.109.0 - add CODEC_ID_PRORES
  Add CODEC_ID_PRORES to avcodec.h.

2011-02-03 - fe9a3fb - lavc 52.109.0 - H.264 profile defines
  Add defines for H.264 * Constrained Baseline and Intra profiles

2011-02-02 - lavf 52.95.0
  * 50196a9 - add a new installed header version.h.
  * 4efd5cf, dccbd97, 93b78d1 - add several variants of public
    avio_{put,get}_str* functions.  Deprecate corresponding semi-public
    {put,get}_str*.

2011-02-02 - dfd2a00 - lavu 50.37.0 - log.h
  Make av_dlog public.

2011-01-31 - X - lavfi 1.76.0 - vsrc_buffer
  Add sample_aspect_ratio fields to vsrc_buffer arguments

2011-01-31 - X - lavfi 1.75.0 - AVFilterLink sample_aspect_ratio
  Add sample_aspect_ratio field to AVFilterLink.

2011-01-15 - r26374 - lavfi 1.74.0 - AVFilterBufferRefAudioProps
  Rename AVFilterBufferRefAudioProps.samples_nb to nb_samples.

2011-01-14 - r26330 - lavf 52.93.0 - av_metadata_copy()
  Add av_metadata_copy() in avformat.h.

2011-01-07 - r26262 - lavc 52.107.0 - deprecate reordered_opaque
  Deprecate reordered_opaque in favor of pkt_pts/dts.

2011-01-07 - r26261 - lavc 52.106.0 - pkt_dts
  Add pkt_dts to AVFrame, this will in the future allow multithreading decoders
  to not mess up dts.

2011-01-07 - r26260 - lavc 52.105.0 - pkt_pts
  Add pkt_pts to AVFrame.

2011-01-07 - r26259 - lavc 52.104.0 - av_get_profile_name()
  Add av_get_profile_name to libavcodec/avcodec.h.

2010-12-27 - r26108 - lavfi 1.71.0 - AV_PERM_NEG_LINESIZES
  Add AV_PERM_NEG_LINESIZES in avfilter.h.

2010-12-27 - r26104 - lavf 52.91.0 - av_find_best_stream()
  Add av_find_best_stream to libavformat/avformat.h.

2010-12-27 - r26103 - lavf 52.90.0
  Add AVFMT_NOSTREAMS flag for formats with no streams,
  like e.g. text metadata.

2010-12-22 - r26073 - lavu 50.36.0 - file.h
  Add functions av_file_map() and av_file_unmap() in file.h.

2010-12-19 - r26056 - lavu 50.35.0 - error.h
  Add "not found" error codes:
  AVERROR_DEMUXER_NOT_FOUND
  AVERROR_MUXER_NOT_FOUND
  AVERROR_DECODER_NOT_FOUND
  AVERROR_ENCODER_NOT_FOUND
  AVERROR_PROTOCOL_NOT_FOUND
  AVERROR_FILTER_NOT_FOUND
  AVERROR_BSF_NOT_FOUND
  AVERROR_STREAM_NOT_FOUND

2010-12-09 - r25923 - lavcore 0.16.0 - avcore.h
  Move AV_NOPTS_VALUE, AV_TIME_BASE, AV_TIME_BASE_Q symbols from
  avcodec.h to avcore.h.

2010-12-04 - r25886 - lavc 52.98.0 - CODEC_CAP_NEG_LINESIZES
  Add CODEC_CAP_NEG_LINESIZES codec capability flag in avcodec.h.

2010-12-04 - r25879 - lavu 50.34.0 - av_get_pix_fmt_string()
  Deprecate avcodec_pix_fmt_string() in favor of
  pixdesc.h/av_get_pix_fmt_string().

2010-12-04 - r25878 - lavcore 0.15.0 - av_image_alloc()
  Add av_image_alloc() to libavcore/imgutils.h.

2010-12-02 - r25862 - lavfi 1.67.0 - avfilter_graph_create_filter()
  Add function avfilter_graph_create_filter() in avfiltergraph.h.

2010-11-25 - r25826 - lavfi 1.65.0 - avfilter_get_video_buffer_ref_from_arrays()
  Add function avfilter_get_video_buffer_ref_from_arrays() in
  avfilter.h.

2010-11-21 - r25787 - lavcore 0.14.0 - audioconvert.h
  Add a public audio channel API in audioconvert.h, and deprecate the
  corresponding functions in libavcodec:
  avcodec_get_channel_name()
  avcodec_get_channel_layout()
  avcodec_get_channel_layout_string()
  avcodec_channel_layout_num_channels()
  and the CH_* macros defined in libavcodec/avcodec.h.

2010-11-21 - r25777 - lavf 52.85.0 - avformat.h
  Add av_append_packet().

2010-11-21 - r25776 - lavc 52.97.0 - avcodec.h
  Add av_grow_packet().

2010-11-17 - r25761 - lavcore 0.13.0 - parseutils.h
  Add av_parse_color() declared in libavcore/parseutils.h.

2010-11-13 - r25745 - lavc 52.95.0 - AVCodecContext
  Add AVCodecContext.subtitle_header and AVCodecContext.subtitle_header_size
  fields.

2010-11-13 - r25740 - lavfi 1.62.0 - avfiltergraph.h
  Make avfiltergraph.h public.

2010-11-13 - r25737 - lavfi 1.61.0 - avfiltergraph.h
  Remove declarations from avfiltergraph.h for the functions:
  avfilter_graph_check_validity()
  avfilter_graph_config_links()
  avfilter_graph_config_formats()
  which are now internal.
  Use avfilter_graph_config() instead.

2010-11-08 - r25708 - lavu 50.33.0 - eval.h
  Deprecate functions:
  av_parse_and_eval_expr(),
  av_parse_expr(),
  av_eval_expr(),
  av_free_expr(),
  in favor of the functions:
  av_expr_parse_and_eval(),
  av_expr_parse(),
  av_expr_eval(),
  av_expr_free().

2010-11-08 - r25707 - lavfi 1.59.0 - avfilter_free()
  Rename avfilter_destroy() to avfilter_free().
  This change breaks libavfilter API/ABI.

2010-11-07 - r25705 - lavfi 1.58.0 - avfiltergraph.h
  Remove graphparser.h header, move AVFilterInOut and
  avfilter_graph_parse() declarations to libavfilter/avfiltergraph.h.

2010-11-07 - r25700 - lavfi 1.57.0 - AVFilterInOut
  Rename field AVFilterInOut.filter to AVFilterInOut.filter_ctx.
  This change breaks libavfilter API.

2010-11-04 - r25674 - lavfi 1.56.0 - avfilter_graph_free()
  Rename avfilter_graph_destroy() to avfilter_graph_free().
  This change breaks libavfilter API/ABI.

2010-11-04 - r25673 - lavfi 1.55.0 - avfilter_graph_alloc()
  Add avfilter_graph_alloc() to libavfilter/avfiltergraph.h.

2010-11-02 - r25654 - lavcore 0.12.0 - av_get_bits_per_sample_fmt()
  Add av_get_bits_per_sample_fmt() to libavcore/samplefmt.h and
  deprecate av_get_bits_per_sample_format().

2010-11-02 - r25653 - lavcore 0.11.0 - samplefmt.h
  Add sample format functions in libavcore/samplefmt.h:
  av_get_sample_fmt_name(),
  av_get_sample_fmt(),
  av_get_sample_fmt_string(),
  and deprecate the corresponding libavcodec/audioconvert.h functions:
  avcodec_get_sample_fmt_name(),
  avcodec_get_sample_fmt(),
  avcodec_sample_fmt_string().

2010-11-02 - r25652 - lavcore 0.10.0 - samplefmt.h
  Define enum AVSampleFormat in libavcore/samplefmt.h, deprecate enum
  SampleFormat.

2010-10-16 - r25502 - lavfi 1.52.0 - avfilter_graph_config()
  Add the function avfilter_graph_config() in avfiltergraph.h.

2010-10-15 - r25493 - lavf 52.83.0 - metadata API
  Change demuxers to export metadata in generic format and
  muxers to accept generic format. Deprecate the public
  conversion API.

2010-10-10 - r25441 - lavfi 1.49.0 - AVFilterLink.time_base
  Add time_base field to AVFilterLink.

2010-09-27 - r25236 - lavu 50.31.0 - av_set_options_string()
  Move av_set_options_string() from libavfilter/parseutils.h to
  libavutil/opt.h.

2010-09-27 - r25227 - lavfi 1.47.0 - AVFilterLink
  Make the AVFilterLink fields srcpad and dstpad store the pointers to
  the source and destination pads, rather than their indexes.

2010-09-27 - r25225 - lavu 50.30.0 - av_get_token()
  Move av_get_token() from libavfilter/parseutils.h to
  libavutil/avstring.h.

2010-09-26 - r32368 - lsws 0.12.0 - swscale.h
  Add the functions sws_alloc_context() and sws_init_context().

2010-09-26 - r25210 - lavu 50.29.0 - opt.h
  Move libavcodec/opt.h to libavutil/opt.h.

2010-09-24 - r25174 - lavu 50.28.0 - av_log_set_flags()
  Default of av_log() changed due to many problems to the old no repeat
  detection. Read the docs of AV_LOG_SKIP_REPEATED in log.h before
  enabling it for your app!.

2010-09-24 - r25167 - lavc 52.90.0 - av_opt_show2()
  Deprecate av_opt_show() in favor or av_opt_show2().

2010-09-14 - r25120 - lavu 50.27.0 - av_popcount()
  Add av_popcount() to libavutil/common.h.

2010-09-08 - r25076 - lavu 50.26.0 - av_get_cpu_flags()
  Add av_get_cpu_flags().

2010-09-07 - r25067 - lavcore 0.9.0 - av_image_copy()
  Add av_image_copy().

2010-09-07 - r25064 - lavcore 0.8.0 - av_image_copy_plane()
  Add av_image_copy_plane().

2010-09-07 - r25057 - lavcore 0.7.0 - imgutils.h
  Adopt hierarchical scheme for the imgutils.h function names,
  deprecate the old names.

2010-09-04 - r25040 - lavu 50.25.0 - AV_CPU_FLAG_*
  Deprecate the FF_MM_* flags defined in libavcodec/avcodec.h in favor
  of the AV_CPU_FLAG_* flags defined in libavutil/cpu.h.

2010-08-26 - r24936 - lavc 52.87.0 - avcodec_get_channel_layout()
  Add avcodec_get_channel_layout() in audioconvert.h.

2010-08-20 - r24851 - lavcore 0.6.0 - av_fill_image_max_pixsteps()
  Rename av_fill_image_max_pixstep() to av_fill_image_max_pixsteps().

2010-08-18 - r24827 - lavcore 0.5.0 - av_fill_image_max_pixstep()
  Add av_fill_image_max_pixstep() in imgutils.h.

2010-08-17 - r24814 - lavu 50.24.0 - AV_NE()
  Add the AV_NE macro.

2010-08-17 - r24811 - lavfi 1.36.0 - audio framework
  Implement AVFilterBufferRefAudioProps struct for audio properties,
  get_audio_buffer(), filter_samples() functions and related changes.

2010-08-12 - r24787 - lavcore 0.4.0 - av_get_image_linesize()
  Add av_get_image_linesize() in imgutils.h.

2010-08-11 - r24773 - lavfi 1.34.0 - AVFilterBufferRef
  Resize data and linesize arrays in AVFilterBufferRef to 8.

  This change breaks libavfilter API/ABI.

2010-08-11 - r24768 - lavc 52.85.0 - av_picture_data_copy()
  Add av_picture_data_copy in avcodec.h.

2010-08-11 - r24765 - lavfi 1.33.0 - avfilter_open()
  Change avfilter_open() signature:
  AVFilterContext *avfilter_open(AVFilter *filter, const char *inst_name) ->
  int avfilter_open(AVFilterContext **filter_ctx, AVFilter *filter, const char *inst_name);

  This change breaks libavfilter API/ABI.

2010-08-11 - r24763 - lavfi 1.32.0 - AVFilterBufferRef
  Add a type field to AVFilterBufferRef, and move video specific
  properties to AVFilterBufferRefVideoProps.

  This change breaks libavfilter API/ABI.

2010-08-07 - r24732 - lavfi 1.31.0 - AVFilterLink
  Rename AVFilterLink fields:
  AVFilterLink.srcpic    ->  AVFilterLink.src_buf
  AVFilterLink.cur_pic   ->  AVFilterLink.cur_buf
  AVFilterLink.outpic    ->  AVFilterLink.out_buf

2010-08-07 - r24731 - lavfi 1.30.0
  Rename functions and fields:
  avfilter_(un)ref_pic       -> avfilter_(un)ref_buffer
  avfilter_copy_picref_props -> avfilter_copy_buffer_ref_props
  AVFilterBufferRef.pic      -> AVFilterBufferRef.buffer

2010-08-07 - r24730 - lavfi 1.29.0 - AVFilterBufferRef
  Rename AVFilterPicRef to AVFilterBufferRef.

2010-08-07 - r24728 - lavfi 1.28.0 - AVFilterBuffer
  Move format field from AVFilterBuffer to AVFilterPicRef.

2010-08-06 - r24709 - lavcore 0.3.0 - av_check_image_size()
  Deprecate avcodec_check_dimensions() in favor of the function
  av_check_image_size() defined in libavcore/imgutils.h.

2010-07-30 - r24592 - lavfi 1.27.0 - AVFilterBuffer
  Increase size of the arrays AVFilterBuffer.data and
  AVFilterBuffer.linesize from 4 to 8.

  This change breaks libavfilter ABI.

2010-07-29 - r24583 - lavcore 0.2.0 - imgutils.h
  Add functions av_fill_image_linesizes() and
  av_fill_image_pointers(), declared in libavcore/imgutils.h.

2010-07-27 - r24518 - lavcore 0.1.0 - parseutils.h
  Deprecate av_parse_video_frame_size() and av_parse_video_frame_rate()
  defined in libavcodec in favor of the newly added functions
  av_parse_video_size() and av_parse_video_rate() declared in
  libavcore/parseutils.h.

2010-07-23 - r24439 - lavu 50.23.0 - mathematics.h
  Add the M_PHI constant definition.

2010-07-22 - r24424 - lavfi 1.26.0 - media format generalization
  Add a type field to AVFilterLink.

  Change the field types:
  enum PixelFormat format   -> int format   in AVFilterBuffer
  enum PixelFormat *formats -> int *formats in AVFilterFormats
  enum PixelFormat *format  -> int format   in AVFilterLink

  Change the function signatures:
  AVFilterFormats *avfilter_make_format_list(const enum PixelFormat *pix_fmts); ->
  AVFilterFormats *avfilter_make_format_list(const int *fmts);

  int avfilter_add_colorspace(AVFilterFormats **avff, enum PixelFormat pix_fmt); ->
  int avfilter_add_format    (AVFilterFormats **avff, int fmt);

  AVFilterFormats *avfilter_all_colorspaces(void); ->
  AVFilterFormats *avfilter_all_formats    (enum AVMediaType type);

  This change breaks libavfilter API/ABI.

2010-07-21 - r24393 - lavcore 0.0.0
  Add libavcore.

2010-07-17 - r24291 - lavfi 1.25.0 - AVFilterBuffer
  Remove w and h fields from AVFilterBuffer.

2010-07-17 - r24284 - lavfi 1.24.0 - AVFilterBuffer
  Rename AVFilterPic to AVFilterBuffer.

2010-07-17 - r24278 - lavf 52.74.0 - url_fskip()
  Make url_fskip() return an int error code instead of void.

2010-07-11 - r24199 - lavc 52.83.0
  Add AVCodecContext.lpc_type and AVCodecContext.lpc_passes fields.
  Add AVLPCType enum.
  Deprecate AVCodecContext.use_lpc.

2010-07-11 - r24185 - lavc 52.82.0 - avsubtitle_free()
  Add a function for free the contents of a AVSubtitle generated by
  avcodec_decode_subtitle.

2010-07-11 - r24174 - lavu 50.22.0 - bswap.h and intreadwrite.h
  Make the bswap.h and intreadwrite.h API public.

2010-07-08 - r24101 - lavu 50.21.0 - pixdesc.h
  Rename read/write_line() to av_read/write_image_line().

2010-07-07 - r24091 - lavfi 1.21.0 - avfilter_copy_picref_props()
  Add avfilter_copy_picref_props().

2010-07-03 - r24021 - lavc 52.79.0
  Add FF_COMPLIANCE_UNOFFICIAL and change all instances of
  FF_COMPLIANCE_INOFFICIAL to use FF_COMPLIANCE_UNOFFICIAL.

2010-07-02 - r23985 - lavu 50.20.0 - lfg.h
  Export av_lfg_init(), av_lfg_get(), av_mlfg_get(), and av_bmg_get() through
  lfg.h.

2010-06-28 - r23835 - lavfi 1.20.1 - av_parse_color()
  Extend av_parse_color() syntax, make it accept an alpha value specifier and
  set the alpha value to 255 by default.

2010-06-22 - r23706 - lavf 52.71.0 - URLProtocol.priv_data_size, priv_data_class
  Add priv_data_size and priv_data_class to URLProtocol.

2010-06-22 - r23704 - lavf 52.70.0 - url_alloc(), url_connect()
  Add url_alloc() and url_connect().

2010-06-22 - r23702 - lavf 52.69.0 - av_register_protocol2()
  Add av_register_protocol2(), deprecating av_register_protocol().

2010-06-09 - r23551 - lavu 50.19.0 - av_compare_mod()
  Add av_compare_mod() to libavutil/mathematics.h.

2010-06-05 - r23485 - lavu 50.18.0 - eval API
  Make the eval API public.

2010-06-04 - r23461 - lavu 50.17.0 - AV_BASE64_SIZE
  Add AV_BASE64_SIZE() macro.

2010-06-02 - r23421 - lavc 52.73.0 - av_get_codec_tag_string()
  Add av_get_codec_tag_string().

2010-06-01 - r31301 - lsws 0.11.0 - convertPalette API
  Add sws_convertPalette8ToPacked32() and sws_convertPalette8ToPacked24().

2010-05-26 - r23334 - lavc 52.72.0 - CODEC_CAP_EXPERIMENTAL
  Add CODEC_CAP_EXPERIMENTAL flag.
  NOTE: this was backported to 0.6

2010-05-23 - r23255 - lavu 50.16.0 - av_get_random_seed()
  Add av_get_random_seed().

2010-05-18 - r23161 - lavf 52.63.0 - AVFMT_FLAG_RTP_HINT
  Add AVFMT_FLAG_RTP_HINT as possible value for AVFormatContext.flags.
  NOTE: this was backported to 0.6

2010-05-09 - r23066 - lavfi 1.20.0 - AVFilterPicRef
  Add interlaced and top_field_first fields to AVFilterPicRef.

------------------------------8<-------------------------------------
                   0.6 branch was cut here
----------------------------->8--------------------------------------

2010-05-01 - r23002 - lavf 52.62.0 - probe function
  Add av_probe_input_format2 to API, it allows ignoring probe
  results below given score and returns the actual probe score.

2010-04-01 - r22806 - lavf 52.61.0 - metadata API
  Add a flag for av_metadata_set2() to disable overwriting of
  existing tags.

2010-04-01 - r22753 - lavc 52.66.0
  Add avcodec_get_edge_width().

2010-03-31 - r22750 - lavc 52.65.0
  Add avcodec_copy_context().

2010-03-31 - r22748 - lavf 52.60.0 - av_match_ext()
  Make av_match_ext() public.

2010-03-31 - r22736 - lavu 50.14.0 - AVMediaType
  Move AVMediaType enum from libavcodec to libavutil.

2010-03-31 - r22735 - lavc 52.64.0 - AVMediaType
  Define AVMediaType enum, and use it instead of enum CodecType, which
  is deprecated and will be dropped at the next major bump.

2010-03-25 - r22684 - lavu 50.13.0 - av_strerror()
  Implement av_strerror().

2010-03-23 - r22649 - lavc 52.60.0 - av_dct_init()
  Support DCT-I and DST-I.

2010-03-15 - r22540 - lavf 52.56.0 - AVFormatContext.start_time_realtime
  Add AVFormatContext.start_time_realtime field.

2010-03-13 - r22506 - lavfi 1.18.0 - AVFilterPicRef.pos
  Add AVFilterPicRef.pos field.

2010-03-13 - r22501 - lavu 50.12.0 - error.h
  Move error code definitions from libavcodec/avcodec.h to
  the new public header libavutil/error.h.

2010-03-07 - r22291 - lavc 52.56.0 - avfft.h
  Add public FFT interface.

2010-03-06 - r22251 - lavu 50.11.0 - av_stristr()
  Add av_stristr().

2010-03-03 - r22174 - lavu 50.10.0 - av_tree_enumerate()
  Add av_tree_enumerate().

2010-02-07 - r21673 - lavu 50.9.0 - av_compare_ts()
  Add av_compare_ts().

2010-02-05 - r30513 - lsws 0.10.0 - sws_getCoefficients()
  Add sws_getCoefficients().

2010-02-01 - r21587 - lavf 52.50.0 - metadata API
  Add a list of generic tag names, change 'author' -> 'artist',
  'year' -> 'date'.

2010-01-30 - r21545 - lavu 50.8.0 - av_get_pix_fmt()
  Add av_get_pix_fmt().

2010-01-21 - r30381 - lsws 0.9.0 - sws_scale()
  Change constness attributes of sws_scale() parameters.

2010-01-10 - r21121 - lavfi 1.15.0 - avfilter_graph_config_links()
  Add a log_ctx parameter to avfilter_graph_config_links().

2010-01-07 - r30236 - lsws 0.8.0 - sws_isSupported{In,Out}put()
  Add sws_isSupportedInput() and sws_isSupportedOutput() functions.

2010-01-06 - r21035 - lavfi 1.14.0 - avfilter_add_colorspace()
  Change the avfilter_add_colorspace() signature, make it accept an
  (AVFilterFormats **) rather than an (AVFilterFormats *) as before.

2010-01-03 - r21007 - lavfi 1.13.0 - avfilter_add_colorspace()
  Add avfilter_add_colorspace().

2010-01-02 - r20998 - lavf 52.46.0 - av_match_ext()
  Add av_match_ext(), it should be used in place of match_ext().

2010-01-01 - r20991 - lavf 52.45.0 - av_guess_format()
  Add av_guess_format(), it should be used in place of guess_format().

2009-12-13 - r20834 - lavf 52.43.0 - metadata API
  Add av_metadata_set2(), AV_METADATA_DONT_STRDUP_KEY and
  AV_METADATA_DONT_STRDUP_VAL.

2009-12-13 - r20829 - lavu 50.7.0 - avstring.h API
  Add av_d2str().

2009-12-13 - r20826 - lavc 52.42.0 - AVStream
  Add avg_frame_rate.

2009-12-12 - r20808 - lavu 50.6.0 - av_bmg_next()
  Introduce the av_bmg_next() function.

2009-12-05 - r20734 - lavfi 1.12.0 - avfilter_draw_slice()
  Add a slice_dir parameter to avfilter_draw_slice().

2009-11-26 - r20611 - lavfi 1.11.0 - AVFilter
  Remove the next field from AVFilter, this is not anymore required.

2009-11-25 - r20607 - lavfi 1.10.0 - avfilter_next()
  Introduce the avfilter_next() function.

2009-11-25 - r20605 - lavfi 1.9.0 - avfilter_register()
  Change the signature of avfilter_register() to make it return an
  int. This is required since now the registration operation may fail.

2009-11-25 - r20603 - lavu 50.5.0 - pixdesc.h API
  Make the pixdesc.h API public.

2009-10-27 - r20385 - lavfi 1.5.0 - AVFilter.next
  Add a next field to AVFilter, this is used for simplifying the
  registration and management of the registered filters.

2009-10-23 - r20356 - lavfi 1.4.1 - AVFilter.description
  Add a description field to AVFilter.

2009-10-19 - r20302 - lavfi 1.3.0 - avfilter_make_format_list()
  Change the interface of avfilter_make_format_list() from
  avfilter_make_format_list(int n, ...) to
  avfilter_make_format_list(enum PixelFormat *pix_fmts).

2009-10-18 - r20272 - lavfi 1.0.0 - avfilter_get_video_buffer()
  Make avfilter_get_video_buffer() recursive and add the w and h
  parameters to it.

2009-10-07 - r20189 - lavfi 0.5.1 - AVFilterPic
  Add w and h fields to AVFilterPic.

2009-06-22 - r19250 - lavf 52.34.1 - AVFormatContext.packet_size
  This is now an unsigned int instead of a signed int.

2009-06-19 - r19222 - lavc 52.32.0 - AVSubtitle.pts
  Add a pts field to AVSubtitle which gives the subtitle packet pts
  in AV_TIME_BASE. Some subtitle de-/encoders (e.g. XSUB) will
  not work right without this.

2009-06-03 - r19078 - lavc 52.30.2 - AV_PKT_FLAG_KEY
  PKT_FLAG_KEY has been deprecated and will be dropped at the next
  major version. Use AV_PKT_FLAG_KEY instead.

2009-06-01 - r19025 - lavc 52.30.0 - av_lockmgr_register()
  av_lockmgr_register() can be used to register a callback function
  that lavc (and in the future, libraries that depend on lavc) can use
  to implement mutexes. The application should provide a callback function
  that implements the AV_LOCK_* operations described in avcodec.h.
  When the lock manager is registered, FFmpeg is guaranteed to behave
  correctly in a multi-threaded application.

2009-04-30 - r18719 - lavc 52.28.0 - av_free_packet()
  av_free_packet() is no longer an inline function. It is now exported.

2009-04-11 - r18431 - lavc 52.25.0 - deprecate av_destruct_packet_nofree()
  Please use NULL instead. This has been supported since r16506
  (lavf > 52.23.1, lavc > 52.10.0).

2009-04-07 - r18351 - lavc 52.23.0 - avcodec_decode_video/audio/subtitle
  The old decoding functions are deprecated, all new code should use the
  new functions avcodec_decode_video2(), avcodec_decode_audio3() and
  avcodec_decode_subtitle2(). These new functions take an AVPacket *pkt
  argument instead of a const uint8_t *buf / int buf_size pair.

2009-04-03 - r18321 - lavu 50.3.0 - av_fifo_space()
  Introduce the av_fifo_space() function.

2009-04-02 - r18317 - lavc 52.23.0 - AVPacket
  Move AVPacket declaration from libavformat/avformat.h to
  libavcodec/avcodec.h.

2009-03-22 - r18163 - lavu 50.2.0 - RGB32 pixel formats
  Convert the pixel formats PIX_FMT_ARGB, PIX_FMT_RGBA, PIX_FMT_ABGR,
  PIX_FMT_BGRA, which were defined as macros, into enum PixelFormat values.
  Conversely PIX_FMT_RGB32, PIX_FMT_RGB32_1, PIX_FMT_BGR32 and
  PIX_FMT_BGR32_1 are now macros.
  avcodec_get_pix_fmt() now recognizes the "rgb32" and "bgr32" aliases.
  Re-sort the enum PixelFormat list accordingly.
  This change breaks API/ABI backward compatibility.

2009-03-22 - r18133 - lavu 50.1.0 - PIX_FMT_RGB5X5 endian variants
  Add the enum PixelFormat values:
  PIX_FMT_RGB565BE, PIX_FMT_RGB565LE, PIX_FMT_RGB555BE, PIX_FMT_RGB555LE,
  PIX_FMT_BGR565BE, PIX_FMT_BGR565LE, PIX_FMT_BGR555BE, PIX_FMT_BGR555LE.

2009-03-21 - r18116 - lavu 50.0.0  - av_random*
  The Mersenne Twister PRNG implemented through the av_random* functions
  was removed. Use the lagged Fibonacci PRNG through the av_lfg* functions
  instead.

2009-03-08 - r17869 - lavu 50.0.0  - AVFifoBuffer
  av_fifo_init, av_fifo_read, av_fifo_write and av_fifo_realloc were dropped
  and replaced by av_fifo_alloc, av_fifo_generic_read, av_fifo_generic_write
  and av_fifo_realloc2.
  In addition, the order of the function arguments of av_fifo_generic_read
  was changed to match av_fifo_generic_write.
  The AVFifoBuffer/struct AVFifoBuffer may only be used in an opaque way by
  applications, they may not use sizeof() or directly access members.

2009-03-01 - r17682 - lavf 52.31.0 - Generic metadata API
  Introduce a new metadata API (see av_metadata_get() and friends).
  The old API is now deprecated and should not be used anymore. This especially
  includes the following structure fields:
    - AVFormatContext.title
    - AVFormatContext.author
    - AVFormatContext.copyright
    - AVFormatContext.comment
    - AVFormatContext.album
    - AVFormatContext.year
    - AVFormatContext.track
    - AVFormatContext.genre
    - AVStream.language
    - AVStream.filename
    - AVProgram.provider_name
    - AVProgram.name
    - AVChapter.title<|MERGE_RESOLUTION|>--- conflicted
+++ resolved
@@ -19,7 +19,6 @@
   min_partition_order, max_partition_order, lpc_type, lpc_passes.
   Corresponding FLAC encoder options should be used instead.
 
-<<<<<<< HEAD
 2011-05-07 - xxxxxxx - lavfi 2.5.0 - avcodec.h
   Add libavfilter/avcodec.h header and avfilter_copy_frame_props()
   function.
@@ -44,10 +43,7 @@
   Add av_dynarray_add function for adding
   an element to a dynamic array.
 
-2011-04-XX - bebe72f - lavu 51.1.0 - avutil.h
-=======
 2011-04-26 - bebe72f - lavu 51.1.0 - avutil.h
->>>>>>> 5705b020
   Add AVPictureType enum and av_get_picture_type_char(), deprecate
   FF_*_TYPE defines and av_get_pict_type_char() defined in
   libavcodec/avcodec.h.
